--- conflicted
+++ resolved
@@ -3,6 +3,8 @@
 import time
 from enum import Enum
 from typing import Any, Callable, Generator, Optional, Tuple
+
+from OpenSSL import SSL
 
 from .core import CONN_PROBE_PERIOD, UDP_BATCH_PACKETS, UDP_ENOBUFS_PAUSE, logger
 from .targets import TargetStats
@@ -268,15 +270,11 @@
     def _handle_cancellation(self, on_close):
         if on_close.cancelled() and self._transport and not self._transport.is_closing():
             self._transport.abort()
-<<<<<<< HEAD
             self._transport = None
 
 
 class TrexIOError(IOError):
     pass
-
-
-from OpenSSL import SSL
 
 
 class TrexIO(asyncio.BufferedProtocol):
@@ -381,7 +379,3 @@
     def connection_lost(self, exc):
         if self._transport is None: return
         self._transport = None
-        self._on_close.set_excetpion(exc)
-=======
-            self._transport = None
->>>>>>> 153f30c8
