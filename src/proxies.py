from socket import AF_INET, SOCK_STREAM, socket

from PyRoxy import ProxyUtiles
from .core import logger, cl, PROXIES_URL
from .system import read_or_fetch, fetch


# @formatter:off
_globals_before = set(globals().keys()).union({'_globals_before'})
# noinspection PyUnresolvedReferences
from .load_proxies import *
decrypt_proxies = globals()[set(globals().keys()).difference(_globals_before).pop()]
# @formatter:on


class _NoProxy:
    def asRequest(self):
        return None

    def open_socket(self, family=AF_INET, type=SOCK_STREAM, proto=-1, fileno=None):
        return socket(family, type, proto, fileno)


NoProxy = _NoProxy()


def update_proxies(proxies_file, previous_proxies):
    if proxies_file:
        proxies = load_provided_proxies(proxies_file)
    else:
        proxies = load_system_proxies()

    if not proxies:
        if previous_proxies:
            proxies = previous_proxies
            logger.warning(f'{cl.MAGENTA}Буде використано попередній список проксі{cl.RESET}')
        else:
            logger.error(f'{cl.RED}Не знайдено робочих проксі - зупиняємо атаку{cl.RESET}')
            exit()

    return proxies


def load_provided_proxies(proxies_file):
    content = read_or_fetch(proxies_file)
    if content is None:
        logger.warning(f'{cl.RED}Не вдалося зчитати проксі з {proxies_file}{cl.RESET}')
        return None

    proxies = ProxyUtiles.parseAll([prox for prox in content.split()])
    if not proxies:
        logger.warning(f'{cl.RED}У {proxies_file} не знайдено проксі - перевірте формат{cl.RESET}')
    else:
        logger.info(f'{cl.YELLOW}Зчитано {cl.BLUE}{len(proxies)}{cl.YELLOW} проксі{cl.RESET}')
    return proxies


def load_system_proxies():
    raw = fetch(PROXIES_URL)
    try:
        proxies = ProxyUtiles.parseAll(decrypt_proxies(raw))
    except Exception:
        proxies = []
    if proxies:
<<<<<<< HEAD
        logger.info(f'{cl.YELLOW}Отримано персональну вибірку {cl.BLUE}{len(proxies):,}{cl.YELLOW} проксі зі списку {cl.BLUE}15.000+{cl.RESET}')
=======
        logger.info(
            f'{cl.YELLOW}Отримано персональну вибірку {cl.BLUE}{len(proxies):,}{cl.YELLOW} проксі зі списку {cl.BLUE}15.000+{cl.RESET}')
>>>>>>> d513587f
    else:
        logger.warning(f'{cl.RED}Не вдалося отримати персональну вибірку проксі{cl.RESET}')
    return proxies<|MERGE_RESOLUTION|>--- conflicted
+++ resolved
@@ -62,12 +62,8 @@
     except Exception:
         proxies = []
     if proxies:
-<<<<<<< HEAD
-        logger.info(f'{cl.YELLOW}Отримано персональну вибірку {cl.BLUE}{len(proxies):,}{cl.YELLOW} проксі зі списку {cl.BLUE}15.000+{cl.RESET}')
-=======
         logger.info(
             f'{cl.YELLOW}Отримано персональну вибірку {cl.BLUE}{len(proxies):,}{cl.YELLOW} проксі зі списку {cl.BLUE}15.000+{cl.RESET}')
->>>>>>> d513587f
     else:
         logger.warning(f'{cl.RED}Не вдалося отримати персональну вибірку проксі{cl.RESET}')
     return proxies