import asyncio
import os.path
import selectors
import socket
import sys
from asyncio import events
from contextlib import suppress
from typing import Optional
import requests
from src.core import CONFIG_FETCH_RETRIES, CONFIG_FETCH_TIMEOUT, VERSION_URL, cl, logger
from src.translations import TR


WINDOWS = sys.platform == "win32"
WINDOWS_WAKEUP_SECONDS = 0.5


def fix_ulimits() -> Optional[int]:
    try:
        import resource
    except ImportError:
        return None

    min_limit = 2 ** 15
    soft, hard = resource.getrlimit(resource.RLIMIT_NOFILE)
    # Try to raise hard limit if it's too low
    if hard < min_limit:
        with suppress(ValueError):
            resource.setrlimit(resource.RLIMIT_NOFILE, (min_limit, min_limit))
            soft = hard = min_limit

    # Try to raise soft limit to hard limit
    if soft < hard:
        with suppress(ValueError):
            resource.setrlimit(resource.RLIMIT_NOFILE, (hard, hard))
            soft = hard

<<<<<<< HEAD
    if soft < min_limit:
        logger.warning(
            f"{cl.RED}{TR('Unable to raise opened file limit - the current limit is')} {soft}{cl.RESET}"
        )

=======
>>>>>>> 5a54ee85
    return soft


async def read_or_fetch(path_or_url: str) -> Optional[str]:
    if os.path.exists(path_or_url):
        with open(path_or_url, 'r') as f:
            return f.read()
    return await fetch(path_or_url)


def sync_fetch(url: str):
    for _ in range(CONFIG_FETCH_RETRIES):
        try:
            response = requests.get(url, verify=False, timeout=CONFIG_FETCH_TIMEOUT)
            response.raise_for_status()
            return response.text
        except requests.RequestException:
            pass
    return None


async def fetch(url: str) -> Optional[str]:
    loop = asyncio.get_running_loop()
    return await loop.run_in_executor(None, sync_fetch, url)


async def is_latest_version() -> bool:
    latest = int((await fetch(VERSION_URL)).strip())
    current = int((await read_or_fetch('version.txt')).strip())
    return current >= latest


def _safe_connection_lost(transport, exc) -> None:
    try:
        transport._protocol.connection_lost(exc)
    finally:
        if hasattr(transport._sock, 'shutdown') and transport._sock.fileno() != -1:
            try:
                transport._sock.shutdown(socket.SHUT_RDWR)
            except ConnectionResetError:
                pass
        transport._sock.close()
        transport._sock = None
        server = transport._server
        if server is not None:
            server._detach()
            transport._server = None


def _patch_proactor_connection_lost() -> None:
    """
    The issue is described here:
      https://github.com/python/cpython/issues/87419

    The fix is going to be included into Python 3.11. This is merely
    a backport for already versions.
    """
    from asyncio.proactor_events import _ProactorBasePipeTransport
    setattr(_ProactorBasePipeTransport, "_call_connection_lost", _safe_connection_lost)


async def _windows_support_wakeup() -> None:
    """See more info here:
        https://bugs.python.org/issue23057#msg246316
    """
    while True:
        await asyncio.sleep(WINDOWS_WAKEUP_SECONDS)


def _handle_uncaught_exception(loop: asyncio.AbstractEventLoop, context) -> None:
    error_message = context.get("exception", context["message"])
    logger.debug(f"Uncaught event loop exception: {error_message}")


def setup_event_loop() -> asyncio.AbstractEventLoop:
    uvloop = False
    try:
        __import__("uvloop").install()
        uvloop = True
        logger.info(
            f"{cl.GREEN}]{TR('`uvloop` activated successfully')} "
            f"{TR('(increased network efficiency)')}{cl.RESET}"
        )
    except:
        pass

    if uvloop:
        loop = events.new_event_loop()
    elif WINDOWS:
        _patch_proactor_connection_lost()
        loop = asyncio.ProactorEventLoop()
        # This is to allow CTRL-C to be detected in a timely fashion,
        # see: https://bugs.python.org/issue23057#msg246316
        loop.create_task(_windows_support_wakeup())
    elif hasattr(selectors, "DefaultSelector"):
        selector = selectors.DefaultSelector()
        loop = asyncio.SelectorEventLoop(selector)
    else:
        loop = events.new_event_loop()
    loop.set_exception_handler(_handle_uncaught_exception)
    asyncio.set_event_loop(loop)
    return loop<|MERGE_RESOLUTION|>--- conflicted
+++ resolved
@@ -35,14 +35,6 @@
             resource.setrlimit(resource.RLIMIT_NOFILE, (hard, hard))
             soft = hard
 
-<<<<<<< HEAD
-    if soft < min_limit:
-        logger.warning(
-            f"{cl.RED}{TR('Unable to raise opened file limit - the current limit is')} {soft}{cl.RESET}"
-        )
-
-=======
->>>>>>> 5a54ee85
     return soft
 
 
