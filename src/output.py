import os
<<<<<<< HEAD
from typing import Dict, Optional, Tuple
=======
import time
from typing import Dict
>>>>>>> 067177eb

from tabulate import tabulate

from .core import cl, logger, THREADS_PER_CORE, Stats
from .mhddos import Tools
from .targets import Target


def cls():
    os.system('cls' if os.name == 'nt' else 'clear')


def show_statistic(
<<<<<<< HEAD
    statistics: Dict[Tuple[Target, str], Stats],
    refresh_rate: int,
    table: bool,
    vpn_mode: bool,
    num_proxies: int,
    next_targets_load: Optional[int],
):
    tabulate_text = []
    total_pps, total_bps, total_in_flight = 0, 0, 0
    for (target, method), stats in statistics.items():
        rs, bs, in_flight_conn = stats.reset()
        pps = int(rs / refresh_rate)
        total_pps += pps
        total_in_flight += in_flight_conn
        bps = int(8 * bs / refresh_rate)
=======
    statistics: Dict[Params, Stats],
    table,
    use_my_ip,
    proxies_cnt,
    time_left
):
    tabulate_text = []
    total_pps, total_bps = 0, 0
    for params, stats in statistics.items():
        pps, bps = stats.reset()
        total_pps += pps
>>>>>>> 067177eb
        total_bps += bps
        if table:
            tabulate_text.append((
                f'{cl.YELLOW}%s' % target.url.host, target.url.port, method,
                Tools.humanformat(pps) + "/s", f'{Tools.humanbits(bps)}/s{cl.RESET}'
            ))
        else:
            logger.info(
                f"{cl.YELLOW}Ціль:{cl.BLUE} {target.url.host}, "
                f"{cl.YELLOW}Порт:{cl.BLUE} {target.url.port}, "
                f"{cl.YELLOW}Метод:{cl.BLUE} {method}, "
                # XXX: add in flight connections to the table
                f"{cl.YELLOW}Зʼєднань:{cl.BLUE} {Tools.humanformat(in_flight_conn)}, "
                f"{cl.YELLOW}Запити:{cl.BLUE} {Tools.humanformat(pps)}/s, "
                f"{cl.YELLOW}Трафік:{cl.BLUE} {Tools.humanbits(bps)}/s"
                f"{cl.RESET}"
            )

    if table:
        tabulate_text.append((f'{cl.GREEN}Усього', '', '', Tools.humanformat(total_pps) + "/s",
                              f'{Tools.humanbits(total_bps)}/s{cl.RESET}'))

        cls()
        print(tabulate(
            tabulate_text,
            headers=[f'{cl.BLUE}Ціль', 'Порт', 'Метод', 'Запити', f'Трафік{cl.RESET}'],
            tablefmt='fancy_grid'
        ))
        print_banner(use_my_ip)
    else:
        logger.info(
            f"{cl.GREEN}Усього: "
            f"{cl.YELLOW}Зʼєднань:{cl.GREEN} {Tools.humanformat(total_in_flight)}, "
            f"{cl.YELLOW}Запити:{cl.GREEN} {Tools.humanformat(total_pps)}/s, "
            f"{cl.YELLOW}Трафік:{cl.GREEN} {Tools.humanbits(total_bps)}/s{cl.RESET}"
        )

<<<<<<< HEAD
    print_progress(num_proxies, next_targets_load)


def print_progress(num_proxies: int, next_targets_load: Optional[int]):
    if next_targets_load is not None:
        logger.info(
            f"{cl.YELLOW}Оновлення цілей через: {cl.BLUE}{next_targets_load} секунд{cl.RESET}")
    if num_proxies:
        logger.info(f'{cl.YELLOW}Кількість проксі: {cl.BLUE}{num_proxies}{cl.RESET}')
=======
    print_progress(time_left, proxies_cnt, use_my_ip)


def print_progress(time_left, proxies_cnt, use_my_ip):
    logger.info(f'{cl.YELLOW}Новий цикл через: {cl.BLUE}{time_left} секунд{cl.RESET}')
    if proxies_cnt:
        logger.info(f'{cl.YELLOW}Кількість проксі: {cl.BLUE}{proxies_cnt}{cl.RESET}')
        if use_my_ip:
            logger.info(f'{cl.YELLOW}Атака також використовує {cl.MAGENTA}ваш IP разом з проксі{cl.RESET}')
>>>>>>> 067177eb
    else:
        logger.info(f'{cl.YELLOW}Атака {cl.MAGENTA}без проксі{cl.YELLOW} - використовується тільки ваш IP{cl.RESET}')


def print_banner(use_my_ip):
    print(f'''
- {cl.YELLOW}Навантаження (кількість потоків){cl.RESET} - параметр `-t 3000`, за замовчуванням - CPU * {THREADS_PER_CORE}
- {cl.YELLOW}Статистика у вигляді таблиці або тексту{cl.RESET} - прапорець `--table` або `--debug`
- {cl.YELLOW}Повна документація{cl.RESET} - https://github.com/porthole-ascend-cinnamon/mhddos_proxy
    ''')

    if not use_my_ip:
        print(
            f'        {cl.MAGENTA}Використовувати свій IP або VPN {cl.YELLOW}на додачу до проксі - прапорець `--vpn`{cl.RESET}\n')<|MERGE_RESOLUTION|>--- conflicted
+++ resolved
@@ -1,10 +1,6 @@
 import os
-<<<<<<< HEAD
+import time
 from typing import Dict, Optional, Tuple
-=======
-import time
-from typing import Dict
->>>>>>> 067177eb
 
 from tabulate import tabulate
 
@@ -18,13 +14,12 @@
 
 
 def show_statistic(
-<<<<<<< HEAD
     statistics: Dict[Tuple[Target, str], Stats],
     refresh_rate: int,
     table: bool,
-    vpn_mode: bool,
     num_proxies: int,
     next_targets_load: Optional[int],
+    use_my_ip: int,
 ):
     tabulate_text = []
     total_pps, total_bps, total_in_flight = 0, 0, 0
@@ -34,19 +29,6 @@
         total_pps += pps
         total_in_flight += in_flight_conn
         bps = int(8 * bs / refresh_rate)
-=======
-    statistics: Dict[Params, Stats],
-    table,
-    use_my_ip,
-    proxies_cnt,
-    time_left
-):
-    tabulate_text = []
-    total_pps, total_bps = 0, 0
-    for params, stats in statistics.items():
-        pps, bps = stats.reset()
-        total_pps += pps
->>>>>>> 067177eb
         total_bps += bps
         if table:
             tabulate_text.append((
@@ -84,29 +66,23 @@
             f"{cl.YELLOW}Трафік:{cl.GREEN} {Tools.humanbits(total_bps)}/s{cl.RESET}"
         )
 
-<<<<<<< HEAD
-    print_progress(num_proxies, next_targets_load)
+    print_progress(num_proxies, next_targets_load, use_my_ip)
 
 
-def print_progress(num_proxies: int, next_targets_load: Optional[int]):
+def print_progress(num_proxies: int, next_targets_load: Optional[int], use_my_ip: int):
     if next_targets_load is not None:
         logger.info(
             f"{cl.YELLOW}Оновлення цілей через: {cl.BLUE}{next_targets_load} секунд{cl.RESET}")
     if num_proxies:
-        logger.info(f'{cl.YELLOW}Кількість проксі: {cl.BLUE}{num_proxies}{cl.RESET}')
-=======
-    print_progress(time_left, proxies_cnt, use_my_ip)
-
-
-def print_progress(time_left, proxies_cnt, use_my_ip):
-    logger.info(f'{cl.YELLOW}Новий цикл через: {cl.BLUE}{time_left} секунд{cl.RESET}')
-    if proxies_cnt:
-        logger.info(f'{cl.YELLOW}Кількість проксі: {cl.BLUE}{proxies_cnt}{cl.RESET}')
+        logger.info(f"{cl.YELLOW}Кількість проксі: {cl.BLUE}{num_proxies}{cl.RESET}")
         if use_my_ip:
-            logger.info(f'{cl.YELLOW}Атака також використовує {cl.MAGENTA}ваш IP разом з проксі{cl.RESET}')
->>>>>>> 067177eb
+            logger.info(
+                f"{cl.YELLOW}Атака також використовує {cl.MAGENTA}"
+                f"ваш IP разом з проксі{cl.RESET}")
     else:
-        logger.info(f'{cl.YELLOW}Атака {cl.MAGENTA}без проксі{cl.YELLOW} - використовується тільки ваш IP{cl.RESET}')
+        logger.info(
+            f"{cl.YELLOW}Атака {cl.MAGENTA}без проксі{cl.YELLOW} - "
+            f"використовується тільки ваш IP{cl.RESET}")
 
 
 def print_banner(use_my_ip):
