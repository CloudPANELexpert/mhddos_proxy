--- conflicted
+++ resolved
@@ -60,21 +60,12 @@
         if table:
             tabulate_text.append((
                 f'{cl.YELLOW}%s' % params.target.url.host, params.target.url.port, params.method,
-<<<<<<< HEAD
-                Tools.humanformat(pps), f'{Tools.humanbits(bps)}{cl.RESET}'
+                Tools.humanformat(pps) + "/s", f'{Tools.humanbits(bps)}/s{cl.RESET}'
             ))
         else:
             logger.info(
                 f'{cl.YELLOW}Ціль:{cl.BLUE} %s,{cl.YELLOW} Порт:{cl.BLUE} %s,{cl.YELLOW} Метод:{cl.BLUE} %s'
-                f' {cl.YELLOW} PPS:{cl.BLUE} %s,{cl.YELLOW} BPS:{cl.BLUE} %s{cl.RESET}' %
-=======
-                params.threads, f'{Tools.humanformat(pps)}/s', f'{Tools.humanbits(bps)}/s{cl.RESET}'
-            ))
-        else:
-            logger.info(
-                f'{cl.YELLOW}Ціль:{cl.BLUE} %s{cl.YELLOW}, Порт:{cl.BLUE} %s{cl.YELLOW}, Метод:{cl.BLUE} %s{cl.YELLOW},'
-                f' Потоки:{cl.BLUE} %s{cl.YELLOW}, Запити:{cl.BLUE} %s/s{cl.YELLOW}, Трафік:{cl.BLUE} %s/s{cl.RESET}' %
->>>>>>> c624ff36
+                f' {cl.YELLOW} Запити:{cl.BLUE} %s/s,{cl.YELLOW} Трафік:{cl.BLUE} %s/s{cl.RESET}' %
                 (
                     params.target.url.host,
                     params.target.url.port,
@@ -85,22 +76,13 @@
             )
 
     if table:
-<<<<<<< HEAD
-        tabulate_text.append((f'{cl.GREEN}Усього', '', '', Tools.humanformat(total_pps),
-                              f'{Tools.humanbits(total_bps)}{cl.RESET}'))
-=======
-        tabulate_text.append((f'{cl.GREEN}Усього', '', '', '', f'{Tools.humanformat(total_pps)}/s',
+        tabulate_text.append((f'{cl.GREEN}Усього', '', '', Tools.humanformat(total_pps) + "/s",
                               f'{Tools.humanbits(total_bps)}/s{cl.RESET}'))
->>>>>>> c624ff36
 
         cls()
         print(tabulate(
             tabulate_text,
-<<<<<<< HEAD
-            headers=[f'{cl.BLUE}Ціль', 'Порт', 'Метод', 'Запити/c', f'Трафік/c{cl.RESET}'],
-=======
-            headers=[f'{cl.BLUE}Ціль', 'Порт', 'Метод', 'Потоки', 'Запити', f'Трафік{cl.RESET}'],
->>>>>>> c624ff36
+            headers=[f'{cl.BLUE}Ціль', 'Порт', 'Метод', 'Запити', f'Трафік{cl.RESET}'],
             tablefmt='fancy_grid'
         ))
         print_banner(vpn_mode)
