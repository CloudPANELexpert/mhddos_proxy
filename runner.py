--- conflicted
+++ resolved
@@ -129,7 +129,7 @@
         container.append(kwargs)
         if not table:
             logger.info(
-                f"{cl.YELLOW}Атакуємо{cl.BLUE} %s{cl.YELLOW} методом{cl.BLUE} %s{cl.YELLOW}!{cl.RESET}"
+                f"{cl.YELLOW}Атакуємо{cl.BLUE} %s{cl.YELLOW} методом{cl.BLUE} %s{cl.YELLOW}{cl.RESET}"
                 % (params.target.url.host, params.method))
 
 
@@ -161,28 +161,6 @@
             flooder.enqueue(event, udp_kwargs_list)
 
     event.set()
-<<<<<<< HEAD
-=======
-    for params in params_list:
-        thread_statistics = {'requests': AtomicCounter(), 'bytes': AtomicCounter()}
-        statistics[params] = thread_statistics
-        kwargs = {
-            'url': params.target.url,
-            'ip': params.target.addr,
-            'method': params.method,
-            'threads': params.threads,
-            'rpc': int(params.target.option("rpc", "0")) or rpc,
-            'thread_pool': thread_pool,
-            'event': event,
-            'statistics': thread_statistics,
-            'proxies': proxies,
-        }
-        mhddos_main(**kwargs)
-        if not table:
-            logger.info(
-                f"{cl.YELLOW}Атакуємо{cl.BLUE} %s{cl.YELLOW} методом{cl.BLUE} %s{cl.YELLOW}, потоків:{cl.BLUE} %d{cl.YELLOW}{cl.RESET}"
-                % (params.target.url.host, params.method, params.threads))
->>>>>>> c624ff36
 
     if not (table or debug):
         print_progress(period, 0, len(proxies))
