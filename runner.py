--- conflicted
+++ resolved
@@ -395,12 +395,8 @@
 def _worker_process(args, lang: str, process_index: Optional[Tuple[int, int]]):
     try:
         if IS_DOCKER:
-<<<<<<< HEAD
             ind = 0 if process_index is None else process_index[0]
-            random.seed(int(time.time() // 100) + ind)
-=======
-            random.seed()
->>>>>>> 72aa768f
+            random.seed(time.time() + ind*1_000)
         set_language(lang)  # set language again for the subprocess
         setup_worker_logger(process_index)
         loop = setup_event_loop()
